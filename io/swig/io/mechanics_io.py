--- conflicted
+++ resolved
@@ -16,22 +16,12 @@
 from contextlib import contextmanager
 from operator import itemgetter
 
-<<<<<<< HEAD
-try:
-    import vtk
-except:
-    pass
-
 from siconos.mechanics.collision.tools import Contactor
-=======
-from siconos.mechanics.contact_detection.tools import Contactor
->>>>>>> 2931699e
 
 from siconos.mechanics import joints
 
 use_proposed = False
 try:
-<<<<<<< HEAD
     from siconos.mechanics.collision import BodyDS, \
         BodyTimeStepping, SiconosSphere, SiconosBox,\
         SiconosPlane, SiconosContactor, SiconosConvexHull
@@ -43,12 +33,8 @@
     use_proposed = False
 
 try:
-    from siconos.mechanics.collision.bullet import \
-        BulletDS, BulletWeightedShape, \
-=======
     from siconos.mechanics.contact_detection.bullet import \
         BulletDS, BulletWeightedShape, btScalarSize, \
->>>>>>> 2931699e
         btCollisionObject, btQuaternion, btTransform, btVector3, quatRotate
 
     from siconos.mechanics.collision.bullet import \
@@ -1052,19 +1038,17 @@
             for name in self.joints():
                 self.importJoint(name)
 
-<<<<<<< HEAD
             # build collision graph
             if use_proposed:
                 print('Calling buildGraph')
                 self._broadphase.buildGraph(self._broadphase.model())
                 self._broadphase.buildGraph(self._static_contactor)
-=======
+
     def currentTime(self):
         if self._initializing:
             return self._broadphase.model().simulation().startingTime()
         else:
             return self._broadphase.model().simulation().nextTime()
->>>>>>> 2931699e
 
     def importBirths(self, body_class=None, shape_class=None,
                      face_class=None, edge_class=None,):
@@ -1117,19 +1101,13 @@
                     self.importBulletObject(
                         name, floatv(translation), floatv(orientation),
                         floatv(velocity), contactors, float(mass),
-<<<<<<< HEAD
-                        inertia, body_class, shape_class, birth=True)
+                        inertia, body_class, shape_class, birth=True,
+                        number = self.instances()[name].attrs['id'])
 
             # build collision graph
             if use_proposed:
                 print('Calling buildGraph: TODO incremental buildGraph()')
                 sys.exit(1)
-=======
-                        inertia, body_class, shape_class, birth=True,
-                        number = self.instances()[name].attrs['id'])
-
-            #raw_input()
->>>>>>> 2931699e
 
     def outputStaticObjects(self):
         """
@@ -1799,7 +1777,6 @@
                                   face_class=face_class,
                                   edge_class=edge_class))
 
-<<<<<<< HEAD
             if proposed_is_here and use_proposed:
                 self._broadphase.resetStatistics()
                 self._broadphase.updateGraph()
@@ -1807,13 +1784,9 @@
             else:
                 log(self._broadphase.buildInteractions, with_timer)\
                     (model.currentTime())
-=======
+
             if controller is not None:
                 controller.step()
-
-            log(self._broadphase.buildInteractions, with_timer)\
-                (model.currentTime())
->>>>>>> 2931699e
 
             log(simulation.computeOneStep, with_timer)()
 

/* Siconos is a program dedicated to modeling, simulation and control
 * of non smooth dynamical systems.
 *
 * Copyright 2020 INRIA.
 *
 * Licensed under the Apache License, Version 2.0 (the "License");
 * you may not use this file except in compliance with the License.
 * You may obtain a copy of the License at
 *
 * http://www.apache.org/licenses/LICENSE-2.0
 *
 * Unless required by applicable law or agreed to in writing, software
 * distributed under the License is distributed on an "AS IS" BASIS,
 * WITHOUT WARRANTIES OR CONDITIONS OF ANY KIND, either express or implied.
 * See the License for the specific language governing permissions and
 * limitations under the License.
*/

#ifndef NumericsMatrix_H
#define NumericsMatrix_H

/*!\file NumericsMatrix.h
  \brief Structure definition and functions related to matrix storage in Numerics
*/

#include <assert.h>         // for assert
#include <stdio.h>          // for size_t, FILE, NULL
#include <stdlib.h>         // for malloc
#include "CSparseMatrix.h"  // for CS_INT, CSparseMatrix
#include "NumericsFwd.h"    // for NumericsMatrix, NumericsSparseMatrix, Spa...
#include "NumericsDataVersion.h" // Versioning
#include "SiconosConfig.h" // for BUILD_AS_CPP, SICONOS_HAS_MP // IWYU pragma: keep
#include "NM_MPI.h"
#ifndef __cplusplus
#include <stdbool.h>        // for bool
#endif

/** \struct NumericsMatrixInternalData NumericsMatrix.h
 * Structure for simple workspaces
 */
typedef struct
{
  size_t iWorkSize; /**< size of iWork */
  void *iWork; /**< integer workspace */
  size_t sizeof_elt ; /**< sizeof_elt of an element in bytes (result of sizeof for instance)*/
  size_t dWorkSize; /**< size of dWork */
  double *dWork; /**< double workspace */
  bool isLUfactorized; /**<  true if the matrix has already been LU-factorized */
  bool isInversed; /**<  true if the matrix containes its inverse (in place inversion) */
#ifdef SICONOS_HAS_MPI
  MPI_Comm mpi_comm; /**< optional mpi communicator */
#endif
} NumericsMatrixInternalData;

/** \struct NumericsMatrix NumericsMatrix.h
    Interface to different type of matrices in numerics component.

    See NM_* functions for linear algebra operations on dense, sparse block and sparse storage.
*/
struct NumericsMatrix
{
  int storageType; /**< the type of storage:
                      0: dense (double*),
                      1: SparseBlockStructuredMatrix,
                      2: classical sparse (csc, csr or triplet) via CSparse (from T. Davis)*/
  int size0; /**< number of rows */
  int size1; /**< number of columns */
  double* matrix0; /**< dense storage */
  SparseBlockStructuredMatrix* matrix1; /**< sparse block storage */
  NumericsSparseMatrix* matrix2; /**< csc, csr or triplet storage */

  NumericsMatrixInternalData* internalData; /**< internal storage, used for workspace among other things */

  NumericsDataVersion version; /*< version of dense storage */
};

typedef struct
{
  int size0;
  int size1;
  NumericsMatrix* D1;
  NumericsMatrix* D2;
  NumericsMatrix* A;
} BalancingMatrices;

/*! RawNumericsMatrix is used without conversion in python */
typedef NumericsMatrix RawNumericsMatrix;

/*! Available types of storage for NumericsMatrix */
typedef enum NumericsMatrix_types {
  NM_DENSE,        /**< dense format */
  NM_SPARSE_BLOCK, /**< sparse block format */
  NM_SPARSE,          /**< compressed column format */
} NM_types;

/*! option for gesv factorization */
typedef enum {
  NM_NONE,          /**< keep nothing */
  NM_KEEP_FACTORS,  /**< keep all the factorization data (useful to reuse the factorization) */
  NM_PRESERVE       /**< keep the matrix as-is (useful for the dense case) */
} NM_gesv_opts;

#if defined(__cplusplus) && !defined(BUILD_AS_CPP)
extern "C"
{
#endif
  /**************************************************/
  /** Constructors and destructors   ****************/
  /**************************************************/

  /** Creation of an empty NumericsMatrix.
   * \return a pointer to allocated space
   */
  RawNumericsMatrix* NM_new(void);
  RawNumericsMatrix* NM_eye(int size);
  /** create a NumericsMatrix and allocate the memory according to the matrix type
   * \param storageType the type of storage
   * \param size0 number of rows
   * \param size1 number of columns
   * \return a pointer to a NumericsMatrix
   */
  RawNumericsMatrix* NM_create(int storageType, int size0, int size1);

  /** create a NumericsMatrix and possibly set the data
   * \param storageType the type of storage
   * \param size0 number of rows
   * \param size1 number of columns
   * \param data pointer to the matrix data. If NULL, all matrixX fields are
   * set to NULL
   * \return a pointer to a NumericsMatrix
   */
  RawNumericsMatrix* NM_create_from_data(int storageType, int size0, int size1, void* data);
  RawNumericsMatrix* NM_create_from_filename(const char *filename);
  RawNumericsMatrix* NM_create_from_file(FILE *file);


  /** Copy a NumericsMatrix inside another NumericsMatrix (deep).
   *  Reallocations are performed if B cannot hold a copy of A
   * \param[in] A a NumericsMatrix
   * \param[in,out] B a NumericsMatrix
   */
  void NM_copy(const NumericsMatrix* const A, NumericsMatrix* B);

  /** Copy a NumericsMatrix to s sparse one.
   *  Allocation or reallocation are performed on B
   *  \warning It is assumed that B has been properly initialized: its storageType must
   *  be set to NM_SPARSE.
   * \param[in] A a NumericsMatrix
   * \param[in,out] B a NumericsMatrix
   */
  void NM_copy_to_sparse(const NumericsMatrix* const A, NumericsMatrix* B);

  /** create a NumericsMatrix similar to the another one. The structure is the same
   * \param mat the model matrix
   * \return a pointer to a NumericsMatrix
   */
  RawNumericsMatrix* NM_duplicate(NumericsMatrix* mat);


  /** Creation, if needed, of sparse matrix storage.
   * \param[in,out] A a NumericsMatrix
   * \return a pointer on the sparse matrix storage
   */
  NumericsSparseMatrix* numericsSparseMatrix(NumericsMatrix* A);

  /** Creation, if needed, of triplet storage from sparse block storage.
   * \param[in,out] A a NumericsMatrix initialized with sparsed block storage.
   * \return the triplet sparse Matrix created in A.
   */
  CSparseMatrix* NM_triplet(NumericsMatrix* A);

   /** Creation, if needed, of half triplet storage from sparse block storage.
   * \param[in,out] A a NumericsMatrix initialized with sparsed block storage.
   * \return the triplet sparse Matrix created in A.
   */
  CSparseMatrix* NM_half_triplet(NumericsMatrix* A);

  /** Creation, if needed, of compress column storage of a NumericsMatrix.
   * \param[in,out] A a NumericsMatrix with sparse block storage initialized
   * \return the compressed column CSparseMatrix created in A.
   */
  CSparseMatrix* NM_csc(NumericsMatrix *A);

  /** Creation, if needed, of the transposed compress column storage
   * from compress column storage.
   * \param[in,out] A a NumericsMatrix with sparse block storage.
   * \return the transposed compressed column matrix created in A.
   */
  CSparseMatrix* NM_csc_trans(NumericsMatrix* A);

  /** Creation, if needed, of compress row storage of a NumericsMatrix
   * \warning This rely on the MKL
   * \param[in,out] A a NumericsMatrix with sparse block storage initialized
   * \return the compressed row CSparseMatrix created in A.
   */
  CSparseMatrix* NM_csr(NumericsMatrix *A);

  /** fill an existing NumericsMatrix struct
   * \param[in,out] M the struct to fill
   * \param storageType the type of storage
   * \param size0 number of rows
   * \param size1 number of columns
   * \param data pointer to the matrix data. If NULL, all matrixX fields are
   * set to NULL
   */
  void NM_fill(NumericsMatrix* M, int storageType, int size0, int size1, void* data);

  /** new NumericsMatrix with sparse storage from minimal set of data
   * \param[in] size0 number of rows
   * \param[in] size1 number of columns
   * \param[in] m1 the SparseBlockStructuredMatrix
   * \return  a pointer to a NumericsMatrix
   */
  RawNumericsMatrix* NM_new_SBM(int size0, int size1, SparseBlockStructuredMatrix* m1);

  /** new NumericsMatrix equal to the transpose of a given matrix
   * \param[in] A
   * \return  a pointer to a NumericsMatrix
   */
  RawNumericsMatrix* NM_transpose(NumericsMatrix * A);

 /** set NumericsMatrix fields to NULL
   * \param A a matrix
   */
<<<<<<< HEAD
  static inline void NM_null(NumericsMatrix* A)
  {
    A->matrix0 = nullptr;
    A->matrix1 = nullptr;
    A->matrix2 = nullptr;
    A->internalData = nullptr;
    NDV_reset(&(A->version));
  }
=======
  void NM_null(NumericsMatrix* A);
>>>>>>> 4ec2ebbc

  /** update the size of the matrix based on the matrix data
   * \param[in,out] A the matrix which size is updated*/
  void NM_update_size(NumericsMatrix* A);

  /** Allocate a csc matrix in A
   * \param A the matrix
   * \param nzmax number of non-zero elements
   */
  void NM_csc_alloc(NumericsMatrix* A, CS_INT nzmax);

  /** Allocate a csc matrix in A and set the vector of
   * column pointers to 0 such that the matrix is empty.
   * \param A the matrix
   * \param nzmax number of non-zero elements
   */
  void NM_csc_empty_alloc(NumericsMatrix* A, CS_INT nzmax);

  /** Allocate a triplet matrix in A
   * \param A the matrix
   * \param nzmax maximum number of non-zero elements
   */
  void NM_triplet_alloc(NumericsMatrix* A, CS_INT nzmax);

  /** Allocate a csr matrix in A
   * \param A the matrix
   * \param nzmax number of non-zero elements
   */
  void NM_csr_alloc(NumericsMatrix* A, CS_INT nzmax);

  /** Free memory for a NumericsMatrix. Warning: call this function only if you are sure that
      memory has been allocated for the structure in Numerics. This function is assumed that the memory is "owned" by this structure.
      Note that this function does not free m.
      \param m the matrix to be deleted.
   */
  void NM_clear(NumericsMatrix* m);

  /** Free memory for a NumericsMatrix except for a given storage. Warning: call this function only if you are sure that
      memory has been allocated for the structure in Numerics. This function is assumed that the memory is "owned" by this structure.
      Note that this function does not free m.
      \param m the matrix to be deleted.
      \param storageType to be kept.
   */
  void NM_clear_other_storages(NumericsMatrix* M, int storageType);

  /**************************************************/
  /** setters and getters               *************/
  /**************************************************/

  /** insert an non zero entry into a NumericsMatrix.
   * for storageType = NM_SPARSE, a conversion to triplet is done for performing the entry in the
   * matrix. This method is expensice in terms of memory management. For a lot of entries, use
   * preferably a triplet matrix.
   * \param M the NumericsMatrix
   * \param i row index
   * \param j column index
   * \param val the value to be inserted.
   */
  void NM_zentry(NumericsMatrix* M, int i, int j, double val);

  /** get the value of a NumericsMatrix.
   * \param M the NumericsMatrix
   * \param i row index
   * \param j column index
   * \return  the value to be inserted.
   */
  double NM_get_value(const NumericsMatrix* const M, int i, int j);

  /** compare to NumericsMatrix up to machine accuracy (DBL_EPSILON)
   * \param A the NumericsMatrix
   * \param B the NumericsMatrix
   */
  bool NM_equal(NumericsMatrix* A, NumericsMatrix* B);

  /** compare to NumericsMatrix up to a given tolerance
   * \param A the NumericsMatrix
   * \param B the NumericsMatrix
   * \param tol the tolerance
   */
  bool NM_compare(NumericsMatrix* A, NumericsMatrix* B, double tol);



  /** return the number of non-zero element. For a dense matrix, it is the
   * product of the dimensions (e.g. an upper bound). For a sparse matrix, it is the true number
   * \param M the matrix
   * \return the number (or an upper bound) of non-zero elements in the matrix
   */
  size_t NM_nnz(const NumericsMatrix* M);

  /** get the (square) diagonal block of a NumericsMatrix. No allocation is done.
   * \param[in] M a NumericsMatrix
   * \param[in] block_row_nb the number of the block Row. Useful only in sparse case
   * \param[in] start_row the starting row. Useful only in dense case.
   * \param[in] size of the diag block. Only useful in dense case.
   * \param[out] Block the target. In the dense and sparse case (*Block) must be allocated by caller.
   *   In case of SBM case **Bout contains the resulting block (from the SBM).
   */
  void NM_extract_diag_block(NumericsMatrix* M, int block_row_nb, size_t start_row,
                             int size, double **Block);

  /** get a 3x3 diagonal block of a NumericsMatrix. No allocation is done.
   * \param[in] M a NumericsMatrix
   * \param[in] block_row_nb the number of the block row
   * \param[out] Block the target. In the dense and sparse case (*Block) must be allocated by caller.
   *   In case of SBM case **Bout contains the resulting block (from the SBM).
   */

  void NM_extract_diag_block3(NumericsMatrix* M, int block_row_nb, double **Block);

  /** get a 5x5 diagonal block of a NumericsMatrix. No allocation is done.
   * \param[in] M a NumericsMatrix
   * \param[in] block_row_nb the number of the block row
   * \param[out] Block the target. In the dense and sparse case (*Block) must be allocated by caller.
   *   In case of SBM case **Bout contains the resulting block (from the SBM).
   */
  void NM_extract_diag_block5(NumericsMatrix* M, int block_row_nb, double **Block);

  /** get a 3x3 diagonal block of a NumericsMatrix. No allocation is done.
   * \param[in] M a NumericsMatrix
   * \param[in] block_row_nb the number of the block row
   * \param[out] Block the target.
   * In all cases (dense, sbm, and sparse) (*Block) must be allocated by caller.
   *  A copy is always performed
   */
  void NM_copy_diag_block3(NumericsMatrix* M, int block_row_nb, double **Block);


  /** Set the submatrix B into the matrix A on the position defined in
   *  (start_i, start_j) position.
   * \param[in] A a pointer to NumerixMatrix
   * \param[in] B a pointer toNumericsMatrix
   * \param[in] start_i a start row index
   * \param[in] start_j a start column index
   */
  void NM_insert(NumericsMatrix* A, const NumericsMatrix* const B,
                 const unsigned int start_i, const unsigned int start_j);

  /**************************************************/
  /** Matrix - vector product           *************/
  /**************************************************/

  /** Matrix - vector product y = A*x + y
      \param[in] sizeX dim of the vector x
      \param[in] sizeY dim of the vector y
      \param[in] A the matrix to be multiplied
      \param[in] x the vector to be multiplied
      \param[in,out] y the resulting vector
  */
  void NM_prod_mv_3x3(int sizeX, int sizeY,  NumericsMatrix* A,
                             double* const x, double* y);

  /** Row of a Matrix - vector product y = rowA*x or y += rowA*x, rowA being a submatrix of A (sizeY rows and sizeX columns)
      \param[in] sizeX dim of the vector x
      \param[in] sizeY dim of the vector y
      \param[in] currentRowNumber position of the first row of rowA in A (warning: real row if A is a double*, block-row if A is a SparseBlockStructuredMatrix)
      \param[in] A the matrix to be multiplied
      \param[in] x the vector to be multiplied
      \param[in,out] y the resulting vector
      \param[in] init = 0 for y += Ax, =1 for y = Ax
  */
  void NM_row_prod(int sizeX, int sizeY, int currentRowNumber, const NumericsMatrix* const A, const double* const x, double* y, int init);

  /** Row of a Matrix - vector product y = rowA*x or y += rowA*x, rowA being a submatrix of A (sizeY rows and sizeX columns)
      \param[in] sizeX dim of the vector x
      \param[in] sizeY dim of the vector y
      \param[in] block_start block number (only used for SBM)
      \param[in] row_start position of the first row of A (unused if A is SBM)
      \param[in] A the matrix to be multiplied
      \param[in] x the vector to be multiplied
      \param[in,out] y the resulting vector
      \param[in] xsave storage for saving the part of x set to 0
      \param[in] init if True y = Ax, else y += Ax
  */
  void NM_row_prod_no_diag(size_t sizeX, size_t sizeY, int block_start, size_t row_start, NumericsMatrix* A, double* x, double* y, double* xsave, bool init);

  /** Row of a Matrix - vector product y = rowA*x or y += rowA*x, rowA being a submatrix of A (3 rows and sizeX columns)
      \param[in] sizeX dim of the vector x
      \param[in] block_start block number (only used for SBM)
      \param[in] row_start position of the first row of A (unused if A is SBM)
      \param[in] A the matrix to be multiplied
      \param[in] x the vector to be multiplied
      \param[in,out] y the resulting vector
      \param[in] init if True y = Ax, else y += Ax
  */
  void NM_row_prod_no_diag3(size_t sizeX, int block_start, size_t row_start, NumericsMatrix* A, double* x, double* y, bool init);




  void NM_row_prod_no_diag1x1(size_t sizeX, int block_start, size_t row_start, NumericsMatrix* A, double* x, double* y, bool init);

  /** Matrix vector multiplication : y = alpha A x + beta y
   * \param[in] alpha scalar
   * \param[in] A a NumericsMatrix
   * \param[in] x pointer on a dense vector of size A->size1
   * \param[in] beta scalar
   * \param[in,out] y pointer on a dense vector of size A->size1
   */
  void NM_gemv(const double alpha, NumericsMatrix* A, const double *x,
               const double beta,
               double *y);

  /** Matrix matrix multiplication : C = alpha A B + beta C
   * \param[in] alpha scalar
   * \param[in] A a NumericsMatrix
   * \param[in] B a NumericsMatrix
   * \param[in] beta scalar
   * \param[in,out] C a NumericsMatrix
   */
  void NM_gemm(const double alpha, NumericsMatrix* A, NumericsMatrix* B,
               const double beta, NumericsMatrix *C);

   /** Matrix matrix multiplication : C = A B
   * \param[in] A a NumericsMatrix
   * \param[in] B a NumericsMatrix
   * \param[in,out] C a NumericsMatrix
   */
  RawNumericsMatrix * NM_multiply(NumericsMatrix* A, NumericsMatrix* B);



  /** Transposed matrix multiplication : y += alpha transpose(A) x + y
   * \param[in] alpha scalar
   * \param[in] A a NumericsMatrix
   * \param[in] x pointer on a dense vector of size A->size1
   * \param[in] beta scalar
   * \param[in,out] y pointer on a dense vector of size A->size1
   */
  void NM_tgemv(const double alpha, NumericsMatrix* A, const double *x,
                const double beta,
                double *y);

  /**************************************************/
  /** matrix conversion display *********************/
  /**************************************************/


  /**************************************************/
  /** matrix and vector display *********************/
  /**************************************************/

  void NM_dense_to_sparse(const NumericsMatrix* const A, NumericsMatrix* B);

  /** Copy a NumericsMatrix into another with dense storage.
      \param A source matrix (any kind of storage)
      \param B targeted matrix, must be dense with the same dimension as A
  */
  int NM_to_dense(const NumericsMatrix* const A, NumericsMatrix* B);

  /** Screen display of the matrix content stored as a double * array in Fortran style
      \param m the matrix to be displayed
      \param nRow the number of rows
      \param nCol the number of columns
      \param lDim the leading dimension of M
   */
  void NM_dense_display_matlab(double * m, int nRow, int nCol, int lDim);

  /** Screen display of the matrix content stored as a double * array in Fortran style
      \param m the matrix to be displayed
      \param nRow the number of rows
      \param nCol the number of columns
      \param lDim the leading dimension of M
   */
  void NM_dense_display(double * m, int nRow, int nCol, int lDim);

  /** Screen display of the vector content stored as a double * array
      \param m the vector to be displayed
      \param nRow the number of rows
   */
  void NM_vector_display(double * m, int nRow);


  /** Screen display of the matrix content
      \param M the matrix to be displayed
   */
  void NM_display(const NumericsMatrix* const M);

  /** Screen display of the matrix storage
      \param M the matrix to be displayed
   */
  void NM_display_storageType(const NumericsMatrix* const M);


  /** Screen display raw by raw of the matrix content
      \param m the matrix to be displayed
  */
  void NM_display_row_by_row(const NumericsMatrix* const m);

  /**************************************************/
  /** matrix I/O                *********************/
  /**************************************************/

  /** PrintInFile  of the matrix content
     \param M the matrix to be printed
     \param filename the corresponding name of the file
  */
  void NM_write_in_filename(const NumericsMatrix* const M, const char *filename);

  /** Read in file  of the matrix content
     \param M the matrix to be read
     \param filename the corresponding name of the file
  */
  void NM_read_in_filename(NumericsMatrix* const M, const char *filename);

  /** PrintInFile  of the matrix content
     \param M the matrix to be printed
     \param file filename the corresponding file
  */

  void NM_write_in_file(const NumericsMatrix* const M, FILE* file);

  /** Read in file  of the matrix content without performing memory allocation
     \param M the matrix to be read
     \param file the corresponding  file
  */
  void NM_read_in_file(NumericsMatrix* const M, FILE *file);

  /** Create from file a NumericsMatrix with  memory allocation
     \param file the corresponding  file
     \return 0 if the matrix
  */
  RawNumericsMatrix*  NM_new_from_file(FILE *file);
  RawNumericsMatrix*  NM_new_from_filename(const char * filename);

  /**  NM_write_in_file_scilab of the matrix content
   \param M the matrix to be printed
   \param file the corresponding file
  */
  void NM_write_in_file_scilab(const NumericsMatrix* const M, FILE* file);

 /**   NM_write_in_file_python of the matrix content
   \param M the matrix to be printed
   \param file the corresponding file
  */
  void NM_write_in_file_python(const NumericsMatrix* const M, FILE* file);

  /** Read in file for scilab  of the matrix content
     \param M the matrix to be read
     \param file the corresponding  file
  */
  void NM_read_in_file_scilab(NumericsMatrix* const M, FILE *file);

  /** Clear dense storage, if it is existent.
   * \param[in,out] A a Numericsmatrix
   */
  void NM_clearDense(NumericsMatrix* A);

  /** Clear sparse block storage, if it is existent.
   * \param[in,out] A a Numericsmatrix
   */
  void NM_clearSparseBlock(NumericsMatrix* A);

  /** Clear sparse data, if it is existent.
      The linear solver parameters are also cleared.
   * \param[in,out] A a Numericsmatrix
   */
  void NM_clearSparse(NumericsMatrix* A);

  /** Clear triplet storage, if it is existent.
   * \param[in,out] A a Numericsmatrix
   */
  void NM_clearTriplet(NumericsMatrix* A);

  /** Clear half triplet storage, if it is existent.
   * \param[in,out] A a Numericsmatrix
   */
  void NM_clearHalfTriplet(NumericsMatrix* A);

  /** Clear compressed column storage, if it is existent.
   * \param[in,out] A a Numericsmatrix
   */
  void NM_clearCSC(NumericsMatrix* A);

  /** Clear transposed compressed column storage, if it is existent.
    * \param[in,out] A a Numericsmatrix
    */
  void NM_clearCSCTranspose(NumericsMatrix* A);

  /** Clear compressed row storage, if it is existent.
   * \param[in,out] A a Numericsmatrix
   */
  void NM_clearCSR(NumericsMatrix* A);

  /** Clear triplet, csc, csc transposed storage, if they are existent.
    * Linear solver parameters are preserved.
    * \param[in,out] A a Numericsmatrix
    */
  void NM_clearSparseStorage(NumericsMatrix *A);



  /** Direct computation of the solution of a real system of linear
   * equations: A x = b. The factorized matrix A is kept for future solve.
   * If A is already factorized, the solve the linear system from it
   * \warning this is not enable for all the solvers, your mileage may vary
   * \param[in,out] A a NumericsMatrix. On a dense factorisation
   * A.iWork is initialized.
   * \param[in,out] b pointer on a dense vector of size A->size1
   * \param keep if set to NM_KEEP_FACTORS, keep all the info related to the factorization to
   * allow for future solves. If A is already factorized, just solve the linear
   * system. If set to NM_PRESERVE, preserve the original matrix (just used in
   * the dense case). if NM_NONE, discard everything.
   * \return 0 if successful, else the error is specific to the backend solver
   * used
   */
  int NM_gesv_expert(NumericsMatrix* A, double *b, unsigned keep);
  int NM_posv_expert(NumericsMatrix* A, double *b, unsigned keep);

  int NM_gesv_expert_multiple_rhs(NumericsMatrix* A, double *b, unsigned int n_rhs, unsigned keep);

  /**  Computation of the inverse of a NumericsMatrix A usinf NM_gesv_expert
   * \param[in,out] A a NumericsMatrix.
   * \return the matrix inverse.
   */
  NumericsMatrix* NM_inv(NumericsMatrix* A);

  int NM_inverse_diagonal_block_matrix_in_place(NumericsMatrix* A);

  /** Direct computation of the solution of a real system of linear
   * equations: A x = b.
   * \param[in,out] A a NumericsMatrix. On a dense factorisation
   * A.iWork is initialized.
   * \param[in,out] b pointer on a dense vector of size A->size1
   * \param preserve preserve the original matrix data. Only useful in the
   * dense case, where the LU factorization is done in-place.
   * \return 0 if successful, else the error is specific to the backend solver
   * used
   */
  static inline int NM_gesv(NumericsMatrix* A, double *b, bool preserve)
  {
    return NM_gesv_expert(A, b, preserve ? NM_PRESERVE : NM_NONE);
  }


  /** Set the linear solver
   * \param A the matrix
   * \param solver_id the solver
   */
  void NM_setSparseSolver(NumericsMatrix* A, unsigned solver_id);

  /** Get Matrix internal data with initialization if needed.
   * \param[in,out] A a NumericsMatrix.
   * \return a pointer on internal data.
   */
  NumericsMatrixInternalData* NM_internalData(NumericsMatrix* A);

  /** Allocate the internalData structure (but not its content!)
   * \param M the matrix to modify
   */
  void NM_internalData_new(NumericsMatrix* M);

  /** Copy the internalData structure
   * \param M the matrix to modify
   */
  void NM_internalData_copy(const NumericsMatrix* const A, NumericsMatrix* B );


  /** Integer work vector initialization, if needed.
   * \param[in,out] A pointer on a NumericsMatrix.
   * \param[in] size number of element to allocate
   * \param[in] sizeof_elt of an element in bytes (result of sizeof for instance)
   * \return pointer on A->iWork allocated space of with the right size
   */
  void* NM_iWork(NumericsMatrix *A, size_t size, size_t sizeof_elt);

  /** Double workspace initialization, if needed.
   * \param[in,out] A pointer on a NumericsMatrix.
   * \param[in] size the size of needed space.
   * \return pointer on A->dWork allocated space of with the right size
   */
  double* NM_dWork(NumericsMatrix *A, int size);

  /** Add a constant term to the diagonal elements, when the block of the SBM
   * are 3x3
   * \param M the matrix
   * \param alpha the term to add
   */
  void NM_add_to_diag3(NumericsMatrix* M, double alpha);

  /** Add two matrices with coefficients C = alpha*A + beta*B
   * \param alpha the first coefficient
   * \param A the first  matrix
   * \param beta the second coefficient
   * \param B the second  matrix
   * \return C a new NumericsMatrix
   */
  RawNumericsMatrix *  NM_add(double alpha, NumericsMatrix* A, double beta, NumericsMatrix* B);

  /** Multiply a matrix with a double alpha*A --> A
   * \param alpha the  coefficient
   * \param A the   matrix
   */
  void  NM_scal(double alpha, NumericsMatrix* A);

  /** assert that a NumericsMatrix has the right structure given its type
   * \param type expected type
   * \param M the matrix to check
   */
    static inline void NM_assert(const int type, NumericsMatrix* M)
  {
#ifndef NDEBUG
    assert(M && "NM_assert :: the matrix is NULL");
    assert(M->storageType == type && "NM_assert :: the matrix has the wrong type");
    switch(type)
    {
      case NM_DENSE:
        assert(M->matrix0);
        break;
      case NM_SPARSE_BLOCK:
        assert(M->matrix1);
        break;
      case NM_SPARSE:
        assert(M->matrix2);
        break;
      default:
        assert(0 && "NM_assert :: unknown storageType");
    }
#endif
  }

  /** Check the matrix (the sparse format for now)
   * \param A the matrix to check
   * \return 0 if the matrix storage is fine, 1 if not*/
  int NM_check(const NumericsMatrix* const A);

 /** Compute the  1-norm of a sparse matrix = max (sum (abs (A))), largest column sum of a matrix (the sparse format for now)
   * \param A the matrix
   * \return the norm*/
  double NM_norm_1(NumericsMatrix* const A);

 /** Compute the  inf-norm of a sparse matrix = max (sum (abs (A^T))), largest row  sum of a matrix (the sparse format for now)
   * \param A the matrix
   * \return the norm*/
  double NM_norm_inf(NumericsMatrix* const A);

  int NM_is_symmetric(NumericsMatrix* A);
  double NM_symmetry_discrepancy(NumericsMatrix* A);


  /** Pass a NumericsMatrix through swig typemaps.
   * This is only useful in python.
   * \param A the matrix
   * \return a NumericsMatrix
   */
  static inline NumericsMatrix* NM_convert(NumericsMatrix* A)
  {
    return A;
  }

  /** Compute the  maximum eigenvalue with the iterated power method
   * \param A the matrix
   * \return the maximum eigenvalue*/
  double NM_iterated_power_method(NumericsMatrix* A, double tol, int itermax);

  /* Compute the maximum values by columns
   *  \param A the matrix
   *  \param max the vector of max that must be preallocated
   *  \return info
   */
  int NM_max_by_columns(NumericsMatrix *A, double * max);

  /* Compute the maximum values by rows
   *  \param A the matrix
   *  \param max the vector of max that must be preallocated
   *  \return info
   */
  int NM_max_by_rows(NumericsMatrix *A, double * max);

  /* Compute the maximum absolute values by columns
   *  \param A the matrix
   *  \param max the vector of max that must be preallocated
   *  \return info
   */
  int NM_max_abs_by_columns(NumericsMatrix *A, double * max);

  /* Compute the maximum absolute values by rows
   *  \param A the matrix
   *  \param max the vector of max that must be preallocated
   *  \return info
   */
  int NM_max_abs_by_rows(NumericsMatrix *A, double * max);

  /* Compute the balancing matrices for a given matrix by iteration
   *  \param A the matrix
   *  \param tol tolerance on the balanced matrix
   *  \param itermax max number of iterations
   *  \param alloated structure for the balancing matrices and the balanced matrix
   * \return 0 if succeed.
   */
  int NM_compute_balancing_matrices(NumericsMatrix* A, double tol, int itermax, BalancingMatrices * B);

  /* Create a Balancing Matrices structure
   *  \param A the matrix  to be balanced
   */
  BalancingMatrices * NM_BalancingMatrices_new(NumericsMatrix* A);

  /* Reset the version of a NM_types storage.
   *\param M the NumericsMatrix,
   *\param id the NM_types storage
   */
  void NM_reset_version(NumericsMatrix* M, NM_types id);

  /* Reset versions of all storages.
   *\param M the NumericsMatrix
   */
  void NM_reset_versions(NumericsMatrix* M);

#if defined(__cplusplus) && !defined(BUILD_AS_CPP)
}
#endif

#endif<|MERGE_RESOLUTION|>--- conflicted
+++ resolved
@@ -222,18 +222,7 @@
  /** set NumericsMatrix fields to NULL
    * \param A a matrix
    */
-<<<<<<< HEAD
-  static inline void NM_null(NumericsMatrix* A)
-  {
-    A->matrix0 = nullptr;
-    A->matrix1 = nullptr;
-    A->matrix2 = nullptr;
-    A->internalData = nullptr;
-    NDV_reset(&(A->version));
-  }
-=======
   void NM_null(NumericsMatrix* A);
->>>>>>> 4ec2ebbc
 
   /** update the size of the matrix based on the matrix data
    * \param[in,out] A the matrix which size is updated*/

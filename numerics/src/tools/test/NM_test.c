--- conflicted
+++ resolved
@@ -2059,17 +2059,17 @@
 
   info +=    test_NM_row_prod_non_square_test();
 
-<<<<<<< HEAD
+
   info +=    test_NM_iterated_power_method();
 
   info +=    test_NM_scal();
 
   info +=    test_NM_inv();
-=======
 
   info += test_NM_gesv_expert();
+
   info += test_NM_posv_expert();
->>>>>>> 3c582a3c
+
   return info;
 
 }
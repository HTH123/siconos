--- conflicted
+++ resolved
@@ -69,11 +69,8 @@
     NM_MUMPS(M, -2);
     NM_MUMPS(M, 0);
 
-<<<<<<< HEAD
+
     for (unsigned int i=0; i<4; ++i)
-=======
-    for(unsigned int i=0; i<2; ++i)
->>>>>>> 44520889
     {
       printf("solution b[%u] = %g\n", i, b[i]);
     }
@@ -139,11 +136,8 @@
     NM_MUMPS(M, -2);
     NM_MUMPS(M, 0);
 
-<<<<<<< HEAD
+
     for (unsigned int i=0; i<6; ++i)
-=======
-    for(unsigned int i=0; i<3; ++i)
->>>>>>> 44520889
     {
       printf("solution b[%u] = %g\n", i, b[i]);
     }

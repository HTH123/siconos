/* Copyright 2022 INRIA.
 * Siconos is a program dedicated to modeling, simulation and control
 * of non smooth dynamical systems.
 * Siconos is a free software; you can redistribute it and/or modify
 * it under the terms of the GNU Lesser General Public License as published by
 * the Free Software Foundation; either version 2 of the License, or
 * (at your option) any later version.
 * Siconos is distributed in the hope that it will be useful,
 * but WITHOUT ANY WARRANTY; without even the implied warranty of
 * MERCHANTABILITY or FITNESS FOR A PARTICULAR PURPOSE.  See the
 * GNU Lesser General Public License for more details.
 *
 * You should have received a copy of the GNU Lesser General Public License
 * along with Siconos; if not, write to the Free Software
 * Foundation, Inc., 51 Franklin St, Fifth Floor, Boston, MA  02110-1301  USA
 *
 * Contact: Vincent ACARY, siconos-team@lists.gforge.inria.fr
 */
#define _POSIX_C_SOURCE 200112L

#include "CSparseMatrix_internal.h"
#include <assert.h>            // for assert
#include <cs.h>                // for CS_INT, CS_ID, cs_dl_spalloc, cs_dl_free
#include <float.h>             // for DBL_EPSILON
#include <math.h>              // for fabs
#include <stdio.h>             // for fprintf, sscanf, printf, NULL, fgets
#include <stdlib.h>            // for realloc, exit, free, malloc, EXIT_FAILURE
#include <string.h>            // for strtok_r, memcpy, strncmp
#include "SiconosCompat.h"     // for SN_PTRDIFF_T_F
#include "numerics_verbose.h"  // for CHECK_IO
#define LDL_LONG
#include "ldl.h"
#if defined(__cplusplus)
#undef restrict
#include <sys/cdefs.h> // for __restrict
#define restrict __restrict
#endif
/* #define DEBUG_NOCOLOR */
/* #define DEBUG_STDOUT */
/* #define DEBUG_MESSAGES */
#include "siconos_debug.h" // for DEBUG_PRINTF


#ifdef DEBUG_MESSAGES
#include "NumericsVector.h"
#endif

double CSparseMatrix_get_value(const CSparseMatrix *A, CS_INT i, CS_INT j)
{
  CS_INT * Ai =   A->i;
  CS_INT * Ap =   A->p;
  double * Ax =   A->x;

  for(CS_INT row = Ap[j]; row < Ap[j+1] ; row++)
  {
    if(i == Ai[row])
      return  Ax[row];
  }
  return 0.0;
}

void CSparseMatrix_write_in_file_python(const CSparseMatrix* const m, FILE* file)
{

  fprintf(file, "m = %ld; \n", m->m);
  fprintf(file, "n = %ld; \n", m->n);
  fprintf(file, "data= [");
  for(int i = 0; i < m->m; i++)
  {
    fprintf(file, "[");
    for(int j = 0; j < m->n; j++)
    {
      fprintf(file, "%32.24e,\t ", CSparseMatrix_get_value((CSparseMatrix*) m,i,j));
    }
    fprintf(file, "],\n");
  }
  fprintf(file, "]");
}



/* y = alpha*A*x+beta*y */
int CSparseMatrix_aaxpby(const double alpha, const CSparseMatrix *A,
                         const double *restrict x,
                         const double beta, double *restrict y)
{

  CS_INT n, m, *Ap, *Ai ;
  double *Ax ;
  if(!CS_CSC(A) || !x || !y) return (0);	     /* check inputs */
  {
    n = A->n;
    m = A->m;
    Ap = A->p;
    Ai = A->i;
    Ax = A->x;


    for(int j=0; j<m; j++)
    {
      y[j] *= beta;
    }

    for(int j=0 ; j<n ; j++)
    {
      for(CS_INT p = Ap [j] ; p < Ap [j+1] ; p++)
      {
        y [Ai [p]] += alpha * Ax [p] * x [j];
      }
    }

  }
  return 1;

}
/* A <-- alpha*A */
int CSparseMatrix_scal(const double alpha, const CSparseMatrix *A)
{

  CS_INT n, *Ap;
  double *Ax ;
  if(!CS_CSC(A)) return (0);	     /* check inputs */
  {
    n = A->n;
    Ap = A->p;
    Ax = A->x;
    for(int j=0 ; j<n ; j++)
    {
      for(CS_INT p = Ap [j] ; p < Ap [j+1] ; p++)
      {
        Ax [p] = alpha * Ax [p];
      }
    }

  }
  return 1;
}

int CSparseMatrix_check_triplet(CSparseMatrix *T)
{
  if(T->nz < 0)
  {
    fprintf(stderr, "CSparseMatrix_check_triplet :: given CSparseMatrix is not in a triplet form: nz = " CS_ID, T->nz);
    return 1;
  }
  CS_INT nb_row = T->m;
  CS_INT nb_col = T->n;
  CS_INT* Ti = T->i;
  CS_INT* Tp = T->p;
  int info = 0;
  CS_INT cc = 0;
  CS_INT max_row = -1;
  CS_INT max_col = -1;

  for(CS_INT indx = 0; indx < T->nz; ++indx)
  {
    if(Ti[indx] >= nb_row)
    {
      printf("CSparseMatrix_check_triplet :: matrix element " CS_ID " has a row number " CS_ID "  > " CS_ID " the number of rows\n", indx, Ti[indx], nb_row);
      info = 1;
    }
    if(Tp[indx] >= nb_col)
    {
      printf("CSparseMatrix_check_triplet :: matrix element " CS_ID " has a row number " CS_ID " > " CS_ID " the number of rows\n", indx, Tp[indx], nb_col);
      info = 1;
    }
    if(Tp[indx] < max_col)
    {
      printf("CSparseMatrix_check_csc :: " CS_ID " at index " CS_ID " > " CS_ID "\n", Tp[indx], indx, max_col);
    }
    if(Tp[indx] == cc)
    {
      if(Ti[indx] <= max_row)
      {
        printf("CSparseMatrix_check_triplet :: matrix element at column " CS_ID " has a row number " CS_ID "  > " CS_ID " the max on that column\n", cc, Ti[indx], max_row);
      }
      else
      {
        max_row = Ti[indx];
      }
    }
    else
    {
      cc = Tp[indx];
      max_row = -1;
    }
  }
  return info;
}

int CSparseMatrix_check_csc(CSparseMatrix *T)
{
  if(T->nz != -1)
  {
    fprintf(stderr, "CSparseMatrix_check_csc :: given CSparseMatrix is not in a csc form: nz = " SN_PTRDIFF_T_F "\n", T->nz);
    return 1;
  }

  CS_INT nb_row = T->m;
  CS_INT nb_col = T->n;
  CS_INT* Ti = T->i;
  CS_INT* Tp = T->p;
  int info = 0;

  for(CS_INT j = 0; j < nb_col; ++j)
  {
    CS_INT max_indx = -1;
    if(Tp[j] > Tp[j+1])
    {
      printf("CSparseMatrix_check_csc :: " SN_PTRDIFF_T_F " at index " SN_PTRDIFF_T_F " smaller than " SN_PTRDIFF_T_F "\n", Tp[j+1], j, Tp[j]);
    }
    for(CS_INT p = Tp[j]; p < Tp[j+1]; ++p)
    {
      if(Ti[p] <= max_indx)
      {
        printf("CSparseMatrix_check_csc :: matrix element (" SN_PTRDIFF_T_F"," SN_PTRDIFF_T_F") at index " SN_PTRDIFF_T_F " has a row number < " SN_PTRDIFF_T_F " the previous max\n", Ti[p], j, p, max_indx);
        info = 1;
      }
      else if(Ti[p] >= nb_row)
      {
        printf("CSparseMatrix_check_csc :: matrix element (" SN_PTRDIFF_T_F"," SN_PTRDIFF_T_F") at index " SN_PTRDIFF_T_F " has a row number > " SN_PTRDIFF_T_F " the max\n", Ti[p], j, p, nb_row);
        info = 1;
      }
      else
      {
        max_indx = Ti[p];
      }
    }
  }
  return info;
}

CSparseMatrix* CSparseMatrix_spfree_on_stack(CSparseMatrix* A)
{
  if(!A) return NULL; /* do nothing if A already NULL */
  cs_free(A->p);
  A->p = NULL;
  cs_free(A->i);
  A->i = NULL;
  cs_free(A->x);
  A->x = NULL;
  return NULL;
}

int CSparseMatrix_lu_factorization(CS_INT order, const cs *A, double tol, CSparseMatrix_factors * cs_lu_A)
{
  assert(A);
  cs_lu_A->n = A->n;
  css* S = cs_sqr(order, A, 0);
  cs_lu_A->S = S;
  cs_lu_A->N = cs_lu(A, S, tol);

  return (S && cs_lu_A->N);
}
int CSparseMatrix_chol_factorization(CS_INT order, const cs *A,  CSparseMatrix_factors * cs_chol_A)
{
  assert(A);
  cs_chol_A->n = A->n;
  css* S = cs_schol(order, A);
  cs_chol_A->S = S;
  cs_chol_A->N = cs_chol(A, S);

  return (S && cs_chol_A->N);
}
int CSparseMatrix_ldlt_factorization(CS_INT order, const cs *A,  CSparseMatrix_factors * cs_ldlt_A)
{
  assert(A);

  CS_INT *Ap, *Ai, *Lp, *Li;
  CS_INT *Parent;
  CS_ENTRY *Ax, *Lx;
  css *S;
  csn *N;
  CS_INT n, lnz;
  DEBUG_EXPR(cs_print(A,1););
  Ap=A->p;
  Ai=A->i;
  Ax=A->x;

  cs_ldlt_A->n = n =  A->n;

  /* could be good to good cs_spalloc */

  cs_ldlt_A->N = N        =  cs_calloc (1, sizeof (csn)) ;       /* allocate result N */
  cs_ldlt_A->N->L         = cs_calloc (1, sizeof (cs)) ;         /* allocate the cs struct */
  cs_ldlt_A->N->L->m =n;
  cs_ldlt_A->N->L->n =n;
  cs_ldlt_A->N->L->nz =-1;
  cs_ldlt_A->N->L->p = Lp = cs_malloc (n+1, sizeof (CS_INT)) ;


  cs_ldlt_A->S = S = cs_calloc (1, sizeof (css)) ;              /* allocate result S */
  cs_ldlt_A->S->parent = Parent = cs_malloc (n+1, sizeof (CS_INT)) ;

  CS_INT* Lnz = cs_malloc (n, sizeof (CS_INT)) ;
  CS_INT* Flag =  cs_malloc (n, sizeof (CS_INT)) ;

  /* ordering with amd */
  CS_INT * Perm, *PermInv;
  cs_ldlt_A->N->pinv = Perm  = cs_amd (order, A) ;  /* We used pinv to store Perm !! */
  PermInv = cs_malloc (n, sizeof (CS_INT)) ;


  DEBUG_EXPR(for (int k =0; k< n+1; k++){printf("%li\t", Perm[k]);}printf("\n"););

  /* symbolic factorization to get Lp, Parent, Lnz, and Pinv */
  LDL_symbolic (n, Ap, Ai, Lp, Parent, Lnz, Flag, Perm, PermInv) ;
  DEBUG_EXPR(for (int k =0; k< n+1; k++){printf("%li\t", Lp[k]);}printf("\n"););
  DEBUG_EXPR(for (int k =0; k< n; k++){printf("%li\t", Flag[k]);}printf("\n"););

  /* factorization */
  lnz = Lp [n] ;
  DEBUG_PRINTF("Lp[n] = %ld\n", Lp[n]);
  cs_ldlt_A->N->L->i = Li = cs_malloc (lnz, sizeof (CS_INT)) ;
  cs_ldlt_A->N->L->x = Lx = cs_malloc (lnz, sizeof (CS_ENTRY)) ;

  CS_INT *Pattern =  cs_malloc (n, sizeof (CS_INT)) ;
  CS_ENTRY* D;
  cs_ldlt_A->N->B = D= cs_malloc (n, sizeof (CS_ENTRY)) ; /* We use cs_ldlt_A->N->B  for storing D !! */
  CS_ENTRY* Y = cs_malloc (n, sizeof (CS_ENTRY)) ;
  LDL_numeric (n, Ap, Ai, Ax, Lp, Parent, Lnz, Li, Lx, D,
               Y, Flag, Pattern, Perm, PermInv) ;

  DEBUG_EXPR(cs_print(cs_ldlt_A->N->L,1););
  DEBUG_EXPR(NV_display(D,n));


  cs_free(Lnz);
  cs_free(Flag);
  cs_free(PermInv);
  cs_free(Pattern);
  cs_free(Y);

  return (S && cs_ldlt_A->N);
}

void CSparseMatrix_free_lu_factors(CSparseMatrix_factors* cs_lu_A)
{
  assert(cs_lu_A);
  if(cs_lu_A)
  {
    cs_lu_A->n = -1;

    cs_sfree(cs_lu_A->S);
    cs_lu_A->S = NULL;

    cs_nfree(cs_lu_A->N);
    cs_lu_A->N = NULL;

    free(cs_lu_A);
  }
}

/* Solve Ax = b with the factorization of A stored in the cs_lu_A
 * This is extracted from cs_lusol, you need to synchronize any changes! */
CS_INT CSparseMatrix_solve(CSparseMatrix_factors* cs_lu_A, double* x, double *b)
{
  assert(cs_lu_A);

  CS_INT ok;
  CS_INT n = cs_lu_A->n;
  css* S = cs_lu_A->S;
  csn* N = cs_lu_A->N;
  ok = (S && N && x) ;
  if(ok)
  {
    cs_ipvec(N->pinv, b, x, n) ;        /* x = b(p) */
    cs_lsolve(N->L, x) ;                /* x = L\x */
    cs_usolve(N->U, x) ;                /* x = U\x */
    cs_ipvec(S->q, x, b, n) ;           /* b(q) = x */
  }
  return (ok);
}

/* Solve Ax = B with the factorization of A stored in the cs_lu_A
 * B is a sparse matrix (CSparseMatrix_factors)
 * This is extracted from cs_lusol, you need to synchronize any changes! */
CS_INT CSparseMatrix_spsolve(CSparseMatrix_factors* cs_lu_A,  CSparseMatrix* X, CSparseMatrix* B)
{
  assert(cs_lu_A);
  DEBUG_BEGIN("CSparseMatrix_spsolve(...)\n");

  if(!CS_CSC(X)) return 1 ;                  /* check inputs */
  if(!CS_CSC(B)) return 1 ;                  /* check inputs */

  CS_INT ok;
  CS_INT n = cs_lu_A->n;
  csn* N = cs_lu_A->N;
  if(!N) return 1;
  css* S = cs_lu_A->S;
  if(!S) return 1;

  CS_ENTRY *x, *b, *Xx, *Bx ;
  CS_INT *xi, *pinv, *q, top, k, i, p, *Bp, *Bi, *Xp, *Xi;

  x = cs_malloc(n, sizeof(CS_ENTRY)) ;              /* get CS_ENTRY workspace */
  b = cs_malloc(n, sizeof(CS_ENTRY)) ;              /* get CS_ENTRY workspace */
  xi = cs_malloc(2*n, sizeof(CS_INT)) ;             /* get CS_INT workspace */

  CS_INT xnz=0;
  Xp= X->p;
  Xi= X->i;
  Xx= X->x;
  Xp[0]=0;
  pinv = N->pinv;
  /* --- 1. First step X = L\B ---------------------------------------------- */
  for(k = 0 ; k < B->n ; k++)
  {
    /* permutation of the rows  of B(:,k) */
    for(p = B->p [k] ; p < B->p [k+1] ; p++) x [B->i[p]] = B->x [p] ; /* scatter B  */
    for(p = B->p [k] ; p < B->p [k+1] ; p++)
    {
      CS_INT i_old= B->i[p];
      B->i[p] = pinv[i_old]; /* permute row indices with N->pinv */
      B->x[p] = x[i_old];
    }
    /* call spsolve */
    top = cs_spsolve(N->L, B, k, xi, x, NULL, 1) ;    /* x = L\B(:,col) */
    /* store the result in X */
    if(Xp[k]+ n-top > X->nzmax && !cs_sprealloc(X, 2*(X->nzmax)+ n-top))    /* realloc X if need */
    {
      return 1;  /* (cs_done(X, w, x, 0)) ;   */            /* out of memory */
    }
    Xp= X->p;
    Xi= X->i;
    Xx= X->x;
    for(p = top ; p < n ; p++)
    {
      i = xi [p] ;/* x(i) is nonzero */
      Xi[xnz]=i;          /* store the result in X */
      Xx[xnz++] = x[i];
    }
    Xp[k+1] =Xp[k] + n-top;
  }
  DEBUG_EXPR(cs_print(X,0););

  /* --- 2. First step B = U\B ---------------------------------------------- */
  DEBUG_PRINT("2- Second step B = U\\X\n");
  CS_INT bnz=0;
  Bp= B->p;
  Bi= B->i;
  Bx= B->x;
  Bp[0]=0;
  q = S->q;
  for(k = 0 ; k < X->n ; k++)
  {
    top = cs_spsolve(N->U, X, k, xi, x, NULL, 0) ;   /* x = U\X(:,col) */

    /* store the result in B */
    if(Bp[k]+ n-top > B->nzmax && !cs_sprealloc(B, 2*(B->nzmax)+ n-top))
    {
      return 1;  /* (cs_done(X, w, x, 0)) ;   */            /* out of memory */
    }
    Bp= B->p;
    Bi= B->i;
    Bx= B->x;
    for(p = top ; p < n ; p++)
    {
      i = xi[p] ;           /* x(i) is nonzero */
      Bi[bnz] = q[i];       /* permute the indices with S->q */
      Bx[bnz++] = x[i];
    }
    Bp[k+1] = Bp[k] + n-top;
  }
  DEBUG_EXPR(cs_print(B,0));
  ok =1;
  free(x);
  free(b);
  free(xi);
  DEBUG_END("CSparseMatrix_spsolve(...)\n");
  return (ok);
}





CS_INT CSparseMatrix_chol_solve(CSparseMatrix_factors* cs_chol_A, double* x, double *b)
{
  assert(cs_chol_A);
  
  CS_INT ok;
  CS_INT n = cs_chol_A->n;
  css* S = cs_chol_A->S;
  csn* N = cs_chol_A->N;
  ok = (S && N && x) ;
  if(ok)
  {
    cs_ipvec(S->pinv, b, x, n) ;    /* x = P*b */
    cs_lsolve(N->L, x) ;            /* x = L\x */
    cs_ltsolve(N->L, x) ;           /* x = L'\x */
    cs_pvec(S->pinv, x, b, n) ;     /* b = P'*x */
  }
  return (ok);
}



/* Solve Ax = B with the factorization of A stored in the cs_chol_A
 * B is a sparse matrix (CSparseMatrix_factors)
 * This is extracted from cs_lusol, you need to synchronize any changes! */
CS_INT CSparseMatrix_chol_spsolve(CSparseMatrix_factors* cs_chol_A,  CSparseMatrix* X, CSparseMatrix* B)
{
  DEBUG_BEGIN("CSparseMatrix_chol_spsolve(...)\n");

  if(!CS_CSC(X)) return 1 ;                  /* check inputs */
  if(!CS_CSC(B)) return 1 ;                  /* check inputs */

  CS_INT ok;
  CS_INT n = cs_chol_A->n;
  csn* N = cs_chol_A->N;
  if(!N) return 1;
  css* S = cs_chol_A->S;
  if(!S) return 1;

  CS_ENTRY *x, *b, *Xx, *Bx ;
  CS_INT *xi, *pinv, top, k, i, p, *Bp, *Bi, *Xp, *Xi;

  x = cs_malloc(n, sizeof(CS_ENTRY)) ;              /* get CS_ENTRY workspace */
  b = cs_malloc(n, sizeof(CS_ENTRY)) ;              /* get CS_ENTRY workspace */
  xi = cs_malloc(2*n, sizeof(CS_INT)) ;             /* get CS_INT workspace */

  CS_INT xnz=0;
  Xp= X->p;
  Xi= X->i;
  Xx= X->x;
  Xp[0]=0;
  pinv = S->pinv;

  /* for (i =0; i <n; i++) printf("pinv[%li] = %li\t", i, pinv[i]); */
  /* printf("\n"); */

  /* --- 1. First step X = L\B ---------------------------------------------- */
  for(k = 0 ; k < B->n ; k++)
  {
    /* permutation of the rows  of B(:,k) */
    for(p = B->p [k] ; p < B->p [k+1] ; p++) x [B->i[p]] = B->x [p] ; /* scatter B  */
    for(p = B->p [k] ; p < B->p [k+1] ; p++)
    {
      CS_INT i_old= B->i[p];
      B->i[p] = pinv[i_old]; /* permute row indices with N->pinv */
      B->x[p] = x[i_old];
    }
    /* call spsolve */
    top = cs_spsolve(N->L, B, k, xi, x, NULL, 1) ;    /* x = L\B(:,col) */
    /* store the result in X */
    if(Xp[k]+ n-top > X->nzmax && !cs_sprealloc(X, 2*(X->nzmax)+ n-top))    /* realloc X if need */
    {
      return 1;  /* (cs_done(X, w, x, 0)) ;   */            /* out of memory */
    }
    Xp= X->p;
    Xi= X->i;
    Xx= X->x;
    for(p = top ; p < n ; p++)
    {
      i = xi [p] ;/* x(i) is nonzero */
      Xi[xnz]=i;          /* store the result in X */
      Xx[xnz++] = x[i];
    }
    Xp[k+1] =Xp[k] + n-top;
  }
  DEBUG_EXPR(cs_print(X,0););

  /* --- 2. First step B = L'\B ---------------------------------------------- */
  DEBUG_PRINT("2- Second step B = L'\\X\n");

  CSparseMatrix* LT = cs_transpose(N->L,1);
  CS_INT bnz=0;
  Bp= B->p;
  Bi= B->i;
  Bx= B->x;
  Bp[0]=0;
  for(k = 0 ; k < X->n ; k++)
  {
    top = cs_spsolve(LT, X, k, xi, x, NULL, 0) ;   /* x = U\X(:,col) */

    /* store the result in B */
    if(Bp[k]+ n-top > B->nzmax && !cs_sprealloc(B, 2*(B->nzmax)+ n-top))
    {
      return 1;  /* (cs_done(X, w, x, 0)) ;   */            /* out of memory */
    }
    Bp= B->p;
    Bi= B->i;
    Bx= B->x;
    /* permutation with S->pinv */
    cs_pvec(pinv, x, b, n) ;     /* b = P'*x */
    //for(p = top ; p < n ; p++) b [q ? q [p] : p] = x [p] ;  /* b(q) = x */
    for(p = top ; p < n ; p++)
    {
      i = xi[p] ;               /* x(i) is nonzero */
      i = pinv[i];              /* permute the indices with S->pinv */ // to be checked carefully
      Bi[bnz] = i;
      Bx[bnz++] = b[i];
    }
    Bp[k+1] = Bp[k] + n-top;
  }
  DEBUG_EXPR(cs_print(B,0));
  ok =1;
  free(x);
  free(b);
  free(xi);
  DEBUG_END("CSparseMatrix_chol_spsolve(...)\n");
  return (ok);
}


CS_INT CSparseMatrix_ldlt_solve(CSparseMatrix_factors* cs_ldlt_A, double* x, double *b)
{
  assert(cs_ldlt_A);

  CS_INT ok;

  CS_INT n = cs_ldlt_A->n;
  css* S = cs_ldlt_A->S;
  csn* N = cs_ldlt_A->N;
  ok = (S && N && x) ;


  cs* L;
  CS_INT  *Lp, *Li;
  CS_ENTRY *Lx;

  if(ok)
  {
    CS_INT * P = cs_ldlt_A->N->pinv; /* We used pinv to store Perm !! */
    CS_ENTRY* D = cs_ldlt_A->N->B;   /* We use cs_ldlt_A->N->B  for storing D !! */

    L = cs_ldlt_A->N->L;
    Lp=L->p;
    Li=L->i;
    Lx=L->x;

    /* solve Ax=b */
		if (P)
		{
      /* the factorization is LDL' = PAP' */
      LDL_perm (n, x, b, P) ;			/* y = Pb */
      LDL_lsolve (n, x, Lp, Li, Lx) ;		/* y = L\y */
      LDL_dsolve (n, x, D) ;			/* y = D\y */
      LDL_ltsolve (n, x, Lp, Li, Lx) ;		/* y = L'\y */
      LDL_permt (n, b, x, P) ;			/* x = P'y */
		}
		else
		{
      /* the factorization is LDL' = A */
      DEBUG_EXPR(NV_display(b,n));
      DEBUG_EXPR(NV_display(D,n));
      LDL_lsolve (n, b, Lp, Li, Lx) ;		/* x = L\x */
      LDL_dsolve (n, b, D) ;			/* x = D\x */
      LDL_ltsolve (n, b, Lp, Li, Lx) ;		/* x = L'\x */
      DEBUG_EXPR(NV_display(b,n));
		}


  }
  return (ok);
}

CSparseMatrix * CSparseMatrix_new_from_file(FILE* file)
{
  CS_INT m=0, n=0, nzmax=0, nz, p, j, *Ap, *Ai ;
  long long foo;
  double *Ax ;
  int info = 0;
  char line[2048];

  /* CHECK_IO(fscanf(file, "%20[^\n]", line ), &info); */
  /* fscanf(file, "%2047[^\n]", line ); */

  if(fgets(line, 2047, file)!=NULL)
  {
    DEBUG_PRINTF("line = %s\n",line);
  }
  if(fgets(line, 2047, file)!=NULL)
  {
    DEBUG_PRINTF("line = %s\n",line);
  }
  if(fgets(line, 2047, file)!=NULL)
  {
    DEBUG_PRINTF("line = %s\n",line);
  }

  char *str1, *str2, *token, *subtoken;
  char *saveptr1, *saveptr2;
  const char s_1[2] = " ", s_2[2] = "-";
  int k;
  int is_triplet = 0;
  for(k = 1, str1 = line; ; k++, str1 = NULL)
  {
    token = strtok_r(str1, s_1, &saveptr1);
    if(token == NULL)
      break;
    DEBUG_PRINTF("%d: %s\n", k, token);
    if(strncmp(token, "triplet:",8) == 0)
    {
      DEBUG_PRINT(" triplet matrix\n");
      is_triplet =1;
    }
    if(k==1+is_triplet)
    {
      int kk =0;
      for(str2 = token; ; str2 = NULL)
      {
        subtoken = strtok_r(str2, s_2, &saveptr2);
        if(kk==0)
        {
          if(1 == sscanf(subtoken, "%lld", &foo))
            m = (CS_INT)foo;
        }
        if(kk==2)
        {
          if(1 == sscanf(subtoken, "%lld", &foo) && kk)
            n = (CS_INT)foo;
        }
        kk=kk+1;
        if(subtoken == NULL)
          break;
        DEBUG_PRINTF(" --> %s\n", subtoken);
      }
      DEBUG_PRINTF("m = %li, n = %li \n", m, n);
    }

    if(k==3+is_triplet)
    {
      if(1 == sscanf(token, "%lld", &foo))
        nzmax = (CS_INT)foo;
    }
    if(k==6  && is_triplet)
    {
      if(1 == sscanf(token, "%lld", &foo))
        nz = (CS_INT)foo;
    }
  }

  CSparseMatrix * out = cs_spalloc(m, n, nzmax, 1, is_triplet);

  if(is_triplet)
  {
    out->nz=nz;
  }
  else
  {
    out->nz=-1;
  }

  Ai = out->i;
  Ap = out->p;
  Ax = out->x;

  long long int val1, val2;
  double val3;
  if(out->nz < 0)
  {
    for(j = 0 ; j < n ; j++)
    {
      /* fprintf(file,"    col %lld : locations %lld to %lld\n",  (long long int)j,  (long long int)Ap [j],  (long long int)Ap [j+1]-1); */

      if(fgets(line, 2047, file)!=NULL)
      {
        DEBUG_PRINTF("line 1 = %s\n",line);
      }
      for(k = 1, str1 = line; ; k++, str1 = NULL)
      {
        token = strtok_r(str1, s_1, &saveptr1);
        if(token == NULL)
          break;
        DEBUG_PRINTF("%d: %s\n", k, token);
        if(k==2)
        {
          if(1 == sscanf(token, "%lld", &val1))
          {
            DEBUG_PRINTF(" j- col = %lli\n", j-val1);
          }
          assert(j-val1 == 0);
        }
        if(k==5)
        {
          if(1 == sscanf(token, "%lld", &val1))
            Ap [j] = (CS_INT)val1;
        }
        if(k==7)
        {
          if(1 == sscanf(token, "%lld", &val2))
            Ap [j+1] = (CS_INT)val2+1;
        }
      }
      DEBUG_PRINTF("    col %lld : locations %lld to %lld\n", (long long int)j, (long long int)Ap [j], (long long int)Ap [j+1]-1);

      for(p = Ap [j] ; p < Ap [j+1] ; p++)
      {
        if(fgets(line, 2047, file)!=NULL)
        {
          DEBUG_PRINTF("line 2 = %s\n",line);
        }

        for(k = 1, str1 = line; ; k++, str1 = NULL)
        {
          token = strtok_r(str1, s_1, &saveptr1);
          if(token == NULL)
            break;
          DEBUG_PRINTF("%d: %s\n", k, token);
          if(k==1)
          {
            if(1 == sscanf(token, "%lld", &val1))
              Ai[p] = (CS_INT)val1;
          }
          if(k==3)
          {
            if(1 == sscanf(token, "%32le", &val3))
              Ax[p] = val3;
          }
        }
      }
    }
  }
  else
  {
    /* fprintf(file,"triplet: %lld-by-%lld, nzmax: %lld nnz: %lld\n",  (long long int)m,  (long long int)n, */
    /*         (long long int)nzmax,  (long long int)nz) ; */


    for(p = 0 ; p < nz ; p++)
    {
      CHECK_IO(fscanf(file,"    %lld %lld : %32le\n", &val1,  &val2, &val3), &info);
      DEBUG_PRINTF("    %lld %lld : %32le\n", val1,  val2, val3);
      Ai [p] = (CS_INT) val1;
      Ap [p] = (CS_INT) val2;
      Ax [p] = val3;
      DEBUG_PRINTF("    %lld %lld : %g\n", (long long int)Ai [p], (long long int)Ap [p], (double)Ax[p]);
    }
  }
  return out ;
}


/* add an entry to triplet matrix only if value is not (nearly) null */
CS_INT CSparseMatrix_zentry(CSparseMatrix *T, CS_INT i, CS_INT j, double x, double threshold)
{
  if(fabs(x) >= threshold)
  {
    return cs_entry(T, i, j, x);
  }
  else
  {
    return 1;
  }
}
/* add a block (col-major dense) to triplet matrix only if value is not (nearly) null */
CS_INT CSparseMatrix_block_dense_zentry(CSparseMatrix *T,  CS_INT row_off, CS_INT col_off, double * x, CS_INT row_size, CS_INT col_size, double threshold)
{
  for(size_t j = 0; j < col_size; ++j)
  {
    for(size_t i = 0; i < row_size; ++i)
    {
      // col-major
      
      CSparseMatrix_zentry(T, i + row_off, j + col_off, x[i + j*row_size], DBL_EPSILON);
    }
  }
  return 1;
}

/* add an entry to a symmetric triplet matrix only if value is not (nearly) null */
CS_INT CSparseMatrix_symmetric_zentry(CSparseMatrix *T, CS_INT i, CS_INT j, double x, double threshold)
{
  if(fabs(x) >= threshold)
  {
    if(j<=i)
    {
      return cs_entry(T, i, j, x);
    }
  }
  return 1;
}


int CSparseMatrix_print(const CSparseMatrix *A, int brief)
{
  cs_print(A, brief);
  return 0;
}

/* add an entry to triplet matrix */
CS_INT CSparseMatrix_entry(CSparseMatrix *T, CS_INT i, CS_INT j, double x)
{
    return cs_entry(T, i, j, x);
}

/* add an entry to a symmetric triplet matrix */
CS_INT CSparseMatrix_symmetric_entry(CSparseMatrix *T, CS_INT i, CS_INT j, double x)
{
  if(j<=i)
  {
    return cs_entry(T, i, j, x);
  }
  return 1;
}


int CSparseMatrix_print_in_file(const CSparseMatrix *A, int brief, FILE* file)
{
  CS_INT m, n, nzmax, nz, p, j, *Ap, *Ai ;
  double *Ax ;
  if(!A)
  {
    fprintf(file,"(null)\n") ;
    return (0) ;
  }
  m = A->m ;
  n = A->n ;
  Ap = A->p ;
  Ai = A->i ;
  Ax = A->x ;
  nzmax = A->nzmax ;
  nz = A->nz ;
  fprintf(file,"CSparse Version %d.%d.%d, %s.  %s\n", CS_VER, CS_SUBVER,
          CS_SUBSUB, CS_DATE, CS_COPYRIGHT) ;
  if(nz < 0)
  {
    fprintf(file,"%lld-by-%lld, nzmax: %lld nnz: %lld, 1-norm: %g\n",
            (long long int)m, (long long int)n, (long long int)nzmax,
            (long long int)Ap [n],  cs_norm(A)) ;
    for(j = 0 ; j < n ; j++)
    {
      fprintf(file,"    col %lld : locations %lld to %lld\n", (long long int)j, (long long int)Ap [j], (long long int)Ap [j+1]-1);
      for(p = Ap [j] ; p < Ap [j+1] ; p++)
      {
        fprintf(file,"      %lld : %g\n", (long long int)Ai [p], Ax ? Ax [p] : 1) ;
        if(brief && p > 20)
        {
          fprintf(file,"  ...\n") ;
          return (1) ;
        }
      }
    }
  }
  else
  {
    fprintf(file,"triplet: %lld-by-%lld, nzmax: %lld nnz: %lld\n", (long long int)m, (long long int)n,
            (long long int)nzmax, (long long int)nz) ;
    for(p = 0 ; p < nz ; p++)
    {
      fprintf(file,"    %lld %lld : %g\n", (long long int)Ai [p], (long long int)Ap [p], Ax ? Ax [p] : 1) ;
      if(brief && p > 20)
      {
        fprintf(file,"  ...\n") ;
        return (1) ;
      }
    }
  }
  return (1) ;
}

int CSparseMatrix_print_in_Matlab_file(const CSparseMatrix *A, int brief, FILE* file)
{
  CS_INT m, n, nzmax, nz, p, j, *Ap, *Ai ;
  double *Ax ;
  if(!A)
  {
    fprintf(file,"(null)\n") ;
    return (0) ;
  }
  m = A->m ;
  n = A->n ;
  Ap = A->p ;
  Ai = A->i ;
  Ax = A->x ;
  nzmax = A->nzmax ;
  nz = A->nz ;
  /* fprintf(file,"CSparse Version %d.%d.%d, %s.  %s\n", CS_VER, CS_SUBVER, */
  /*         CS_SUBSUB, CS_DATE, CS_COPYRIGHT) ; */
  if(nz < 0)
  {
    fprintf(file,"%lld-by-%lld, nzmax: %lld nnz: %lld, 1-norm: %g\n",
            (long long int)m, (long long int)n, (long long int)nzmax,
            (long long int)Ap [n],  cs_norm(A)) ;
    for(j = 0 ; j < n ; j++)
    {
      fprintf(file,"    col %lld : locations %lld to %lld\n", (long long int)j, (long long int)Ap [j], (long long int)Ap [j+1]-1);
      for(p = Ap [j] ; p < Ap [j+1] ; p++)
      {
        fprintf(file,"      %lld : %10.50g\n", (long long int)Ai [p], Ax ? Ax [p] : 1) ;
        if(brief && p > 20)
        {
          fprintf(file,"  ...\n") ;
          return (1) ;
        }
      }
    }
  }
  else
  {
    for(p = 0 ; p < nz ; p++)
    {
<<<<<<< HEAD
      fprintf(file,"    %lld %lld %10.50g\n", (long long int)Ai [p] + 1, (long long int)Ap [p] + 1, Ax ? Ax [p] : 1) ;
=======
      fprintf(file,"    %lld %lld %20.16e\n", (long long int)Ai [p] + 1, (long long int)Ap [p] + 1, Ax ? Ax [p] : 1) ;
>>>>>>> a19ebd31
      if(brief && p > 20)
      {
        fprintf(file,"  ...\n") ;
        return (1) ;
      }
    }
    fprintf(file,"    %lld %lld %g\n", (long long int)m, (long long int)n, 0.0);
  }
  return (1) ;
}

CS_INT CSparseMatrix_to_dense(const CSparseMatrix* const A, double * B)
{

  CS_INT p, j, m, n, nz, *Ap, *Ai ;
  CS_ENTRY *Ax ;

  if(!A)
  {
    printf("CSparseMatrix_to_dense :: A = null\n") ;
    return (1) ;
  }

  m = A->m ;
  n = A->n ;
  nz = A->nz ;
  Ap = A->p ;
  Ai = A->i ;
  Ax = A->x ;
  Ax = A->x;

  if(nz >= 0)
  {
    for(p = 0 ; p < nz ; p++)
    {
      DEBUG_PRINTF("    %g %g : ", (double)(Ai [p]), (double)(Ap [p])) ;
      DEBUG_PRINTF("%g\n", Ax ? Ax [p] : 1) ;
      DEBUG_PRINTF("B %g\n", B[Ai[p] + Ap[p]*m]) ;
      B[Ai[p] + Ap[p]*m] = Ax [p];
    }
  }
  else
  {
    for(j = 0 ; j < n ; j++)
    {
      DEBUG_PRINTF("    col %g : locations %g to %g\n", (double) j,
                   (double)(Ap [j]), (double)(Ap [j+1]-1)) ;
      for(p = Ap [j] ; p < Ap [j+1] ; p++)
      {
        DEBUG_PRINTF("      %g %g : ", (double)(Ai [p]), Ax ? Ax [p] : 1) ;
        B[Ai[p]+ j * m] = Ax [p];
      }
    }
  }
  return (0) ;
}

CSparseMatrix* CSparseMatrix_alloc_for_copy(const CSparseMatrix* const m)
{
  assert(m);
  CSparseMatrix* out = NULL;
  if(m->nz >= 0)  /* triplet  */
  {
    out = cs_spalloc(m->m, m->n, m->nzmax, 1, 1);
  }
  else if(m->nz == -1)  /* csc */
  {
    out = cs_spalloc(m->m, m->n, m->nzmax, 1, 0);
  }
  else if(m->nz == -2)  /* csr  */
  {
    out = cs_spalloc(m->n, m->m, m->nzmax, 1, 0);
    out->nz = -2;
    out->m = m->m;
    out->n = m->n;
  }
  else
  {
    fprintf(stderr, "NM_copy :: error unknown type " CS_ID
            " for CSparse matrix\n", m->nz);
    exit(EXIT_FAILURE);
  }

  return out;
}

void CSparseMatrix_copy(const CSparseMatrix* const A, CSparseMatrix* B)
{
  assert(A);
  assert(B);

  if(B->nzmax < A->nzmax)
  {
    B->x = (double *) realloc(B->x, (size_t)A->nzmax * sizeof(double));
    B->i = (CS_INT *) realloc(B->i, (size_t)A->nzmax * sizeof(CS_INT));
  }
  else if(!(B->x))
  {
    B->x = (double *) malloc((size_t)A->nzmax * sizeof(double));
  }

  if(A->nz >= 0)
  {
    /* triplet */
    B->p = (CS_INT *) realloc(B->p, (size_t)A->nzmax * sizeof(CS_INT));
  }
  else if((A->nz == -1) && (B->n < A->n))
  {
    /* csc */
    B->p = (CS_INT *) realloc(B->p, ((size_t)A->n + 1) * sizeof(CS_INT));
  }
  else if((A->nz == -2) && (B->m < A->m))
  {
    /* csr */
    B->p = (CS_INT *) realloc(B->p, ((size_t)A->m + 1) * sizeof(CS_INT));
  }


  B->nzmax = A->nzmax;
  B->nz = A->nz;
  B->m = A->m;
  B->n = A->n;

  memcpy(B->x, A->x, (size_t)A->nzmax * sizeof(double));
  memcpy(B->i, A->i, (size_t)A->nzmax * sizeof(CS_INT));

  size_t size_cpy=0;
  if(A->nz >= 0)
  {
    size_cpy = (size_t)A->nzmax;
  }
  else if(A->nz == -1)
  {
    size_cpy = (size_t)A->n + 1;
  }
  else if(A->nz == -2)
  {
    size_cpy = (size_t)A->m + 1;
  }
  else
    numerics_error("CSparseMatrix_copy", "Wrong nz value in CSparseMatrix.");
 
  memcpy(B->p, A->p, size_cpy * sizeof(CS_INT));
}

int CSparseMatrix_max_by_columns(const CSparseMatrix *A, double * max)
{
  CS_INT p, j, n, *Ap ;
  CS_ENTRY *Ax ;
  double s ;

  if(!CS_CSC(A) || !A->x) return (-1) ;               /* check inputs */
  n = A->n ;
  Ap = A->p ;
  Ax = A->x ;
  /* loop over the column */
  for(j = 0 ; j < n ; j++)
  {
    /* loop over the element of the row */
    p = Ap [j] ;
    s = Ax [p] ;
    for(p = Ap [j] ; p < Ap [j+1] ; p++)
      s = CS_MAX(Ax[p], s) ;
    max[j] = s;
  }
  return 0 ;
}
int CSparseMatrix_max_abs_by_columns(const CSparseMatrix *A, double * max)
{
  CS_INT p, j, n, *Ap ;
  CS_ENTRY *Ax ;
  double s ;

  if(!CS_CSC(A) || !A->x) return (-1) ;               /* check inputs */
  n = A->n ;
  Ap = A->p ;
  Ax = A->x ;
  /* loop over the column */
  for(j = 0 ; j < n ; j++)
  {
    /* loop over the element of the row */
    p = Ap [j] ;
    s = fabs(Ax [p]) ;
    for(p = Ap [j] ; p < Ap [j+1] ; p++)
      s = CS_MAX(fabs(Ax[p]), s) ;
    max[j] = s;
  }
  return 0 ;
}<|MERGE_RESOLUTION|>--- conflicted
+++ resolved
@@ -992,11 +992,7 @@
   {
     for(p = 0 ; p < nz ; p++)
     {
-<<<<<<< HEAD
-      fprintf(file,"    %lld %lld %10.50g\n", (long long int)Ai [p] + 1, (long long int)Ap [p] + 1, Ax ? Ax [p] : 1) ;
-=======
       fprintf(file,"    %lld %lld %20.16e\n", (long long int)Ai [p] + 1, (long long int)Ap [p] + 1, Ax ? Ax [p] : 1) ;
->>>>>>> a19ebd31
       if(brief && p > 20)
       {
         fprintf(file,"  ...\n") ;

--- conflicted
+++ resolved
@@ -3423,13 +3423,9 @@
   NumericsMatrix * Atrans = NM_transpose(A);
   NumericsMatrix * AplusATrans = NM_add(1/2.0, A, -1/2.0, Atrans);
   double norm_inf = NM_norm_inf(AplusATrans);
-<<<<<<< HEAD
-  NM_free(Atrans); free(Atrans);
-  NM_free(AplusATrans);  free(AplusATrans);
-=======
   NM_clear(Atrans); free(Atrans);
   NM_clear(AplusATrans);  free(AplusATrans);
->>>>>>> 55e4acdb
+
 
   if (norm_inf <= DBL_EPSILON*10)
   {

/* Siconos is a program dedicated to modeling, simulation and control
 * of non smooth dynamical systems.
 *
 * Copyright 2016 INRIA.
 *
 * Licensed under the Apache License, Version 2.0 (the "License");
 * you may not use this file except in compliance with the License.
 * You may obtain a copy of the License at
 *
 * http://www.apache.org/licenses/LICENSE-2.0
 *
 * Unless required by applicable law or agreed to in writing, software
 * distributed under the License is distributed on an "AS IS" BASIS,
 * WITHOUT WARRANTIES OR CONDITIONS OF ANY KIND, either express or implied.
 * See the License for the specific language governing permissions and
 * limitations under the License.
*/

#include "gfc3d_compute_error.h"
#include "fc3d_compute_error.h"

#include "GlobalFrictionContactProblem.h"
#include "gfc3d_Solvers.h"
#include "projectionOnCone.h"
#include "SiconosLapack.h"
#include <math.h>
#include <assert.h>
#include <float.h>
#include "sanitizer.h"
#include "numerics_verbose.h"
#include "NumericsMatrix.h"
<<<<<<< HEAD
int gfc3d_compute_error(GlobalFrictionContactProblem* problem, double* restrict reaction , double* restrict velocity,
                        double* restrict globalVelocity, double tolerance, double* restrict error)
=======

/* #define DEBUG_STDOUT */
/* #define DEBUG_NOCOLOR */
/* #define DEBUG_MESSAGES */
#include "debug.h"
int gfc3d_compute_error(GlobalFrictionContactProblem* problem,
                        double*  reaction , double*  velocity, double*  globalVelocity,
                        double tolerance,  double norm, double* restrict error)
>>>>>>> 4c7915db
{

  /* Checks inputs */
  if (problem == NULL || globalVelocity == NULL)
    numerics_error("gfc3d_compute_error", "null input");

  gfc3d_init_workspace(problem);
  NumericsMatrix* factorized_M = problem->workspace->factorized_M;
  double* globalVelocitytmp = problem->workspace->globalVelocity;

  /* Computes error = dnorm2( GlobalVelocity -M^-1( q + H reaction)*/
  int nc = problem->numberOfContacts;
  int m = nc * 3;
  int n = problem->M->size0;
  double *mu = problem->mu;
  double *q = problem->q;
  NumericsMatrix *H = problem->H;

  cblas_dcopy_msan(n, q, 1, globalVelocity, 1);
  if (nc >0)
  {
    NM_gemv(1.0, H, reaction, 1.0, globalVelocity);
  }

  CHECK_RETURN(!NM_gesv_expert(problem->M, globalVelocity, NM_KEEP_FACTORS));
  *error = 0.0;

  if (nc >0)
  {
    /* Checks inputs */
    if (reaction == NULL || velocity == NULL)
      numerics_error("gfc3d_compute_error", "null input");


    cblas_dcopy(m, problem->b, 1, velocity, 1);
    NM_tgemv(1, H, globalVelocity, 1, velocity);

    double worktmp[3];
    for (int ic = 0 ; ic < nc ; ic++)
    {
      fc3d_unitary_compute_and_add_error(&reaction[ic * 3], &velocity[ic * 3], mu[ic],
                                         error,  worktmp);


      /* /\* Compute the modified local velocity *\/ */
      /* normUT = sqrt(velocity[ic * 3 + 1] * velocity[ic * 3 + 1] + velocity[ic * 3 + 2] * velocity[ic * 3 + 2]); */
      /* worktmp[0] = reaction[ic * 3] - rho * (velocity[ic * 3] + mu[ic] * normUT); */
      /* worktmp[1] = reaction[ic * 3 + 1] - rho * velocity[ic * 3 + 1] ; */
      /* worktmp[2] = reaction[ic * 3 + 2] - rho * velocity[ic * 3 + 2] ; */
      /* projectionOnCone(worktmp, mu[ic]); */
      /* worktmp[0] = reaction[ic * 3] -  worktmp[0]; */
      /* worktmp[1] = reaction[ic * 3 + 1] -  worktmp[1]; */
      /* worktmp[2] = reaction[ic * 3 + 2] -  worktmp[2]; */
      /* *error +=  worktmp[0] * worktmp[0] + worktmp[1] * worktmp[1] + worktmp[2] * worktmp[2]; */
    }
  }
  /* Done, taking the square root */
  *error = sqrt(*error);

  DEBUG_PRINTF("norm = %12.8e\n", norm);
  if (fabs(norm) > DBL_EPSILON)
    *error /= norm;

  if (*error > tolerance)
  {
    /*       if (verbose > 0) printf(" Numerics - gfc3d_compute_error failed: error = %g > tolerance = %g.\n",*error, tolerance); */
    return 1;
  }
  else
    return 0;
}<|MERGE_RESOLUTION|>--- conflicted
+++ resolved
@@ -29,10 +29,7 @@
 #include "sanitizer.h"
 #include "numerics_verbose.h"
 #include "NumericsMatrix.h"
-<<<<<<< HEAD
-int gfc3d_compute_error(GlobalFrictionContactProblem* problem, double* restrict reaction , double* restrict velocity,
-                        double* restrict globalVelocity, double tolerance, double* restrict error)
-=======
+
 
 /* #define DEBUG_STDOUT */
 /* #define DEBUG_NOCOLOR */
@@ -41,7 +38,7 @@
 int gfc3d_compute_error(GlobalFrictionContactProblem* problem,
                         double*  reaction , double*  velocity, double*  globalVelocity,
                         double tolerance,  double norm, double* restrict error)
->>>>>>> 4c7915db
+
 {
 
   /* Checks inputs */

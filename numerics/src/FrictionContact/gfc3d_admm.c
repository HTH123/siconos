/* Siconos is a program dedicated to modeling, simulation and control
 * of non smooth dynamical systems.
 *
 * Copyright 2020 INRIA.
 *
 * Licensed under the Apache License, Version 2.0 (the "License");
 * you may not use this file except in compliance with the License.
 * You may obtain a copy of the License at
 *
 * http://www.apache.org/licenses/LICENSE-2.0
 *
 * Unless required by applicable law or agreed to in writing, software
 * distributed under the License is distributed on an "AS IS" BASIS,
 * WITHOUT WARRANTIES OR CONDITIONS OF ANY KIND, either express or implied.
 * See the License for the specific language governing permissions and
 * limitations under the License.
*/
#include <assert.h>                        // for assert
#include <math.h>                          // for fabs, sqrt, fmax, INFINITY
#include <stdio.h>                         // for NULL, printf
#include <stdlib.h>                        // for calloc, free, malloc
#include "CSparseMatrix_internal.h"
#include "Friction_cst.h"                  // for SICONOS_FRICTION_3D_ADMM_I...
#include "GlobalFrictionContactProblem.h"  // for GlobalFrictionContactProblem
#include "NumericsFwd.h"                   // for SolverOptions, GlobalFrict...
#include "NumericsMatrix.h"                // for NM_gemv, NumericsMatrix
#include "SolverOptions.h"                 // for SolverOptions, solver_opti...
#include "float.h"                         // for DBL_EPSILON
#include "gfc3d_Solvers.h"                 // for gfc3d_checkTrivialCaseGlobal
#include "gfc3d_compute_error.h"           // for gfc3d_compute_error
#include "numerics_verbose.h"              // for numerics_printf_verbose
#include "projectionOnCone.h"              // for projectionOnDualCone
#include "SiconosBlas.h"                         // for cblas_dcopy, cblas_dscal
#include "NumericsSparseMatrix.h"                // for NSM_TRIPLET ...
#include "gfc3d_balancing.h"

//#define DEBUG_NOCOLOR
/* #define DEBUG_STDOUT */
/* #define DEBUG_MESSAGES */
#include "siconos_debug.h"

#ifdef DEBUG_MESSAGES
#include "NumericsVector.h"
#endif


const char* const   SICONOS_GLOBAL_FRICTION_3D_ADMM_STR = "GFC3D ADMM";

typedef struct
{
  double * reaction_hat;
  double * reaction_k;
  double * u_hat;
  double * u_k;
  double * u;
  double * b_full;
  double * u_old;
  double * sliding_direction;
  double * sliding_direction_old;
}
Gfc3d_ADDM_data;

/** pointer to function used to call local solver */
typedef int (*LinearSolverPtr)(NumericsMatrix *M, double *b, unsigned int nrhs);




void gfc3d_ADMM_init(GlobalFrictionContactProblem* problem, SolverOptions* options)
{
  size_t nc = problem->numberOfContacts;
  size_t n = problem->M->size0;
  size_t m = 3 * nc;
  if(!options->dWork || options->dWorkSize != m+n)
  {
    options->dWork = (double*)calloc(m+n,sizeof(double));
    options->dWorkSize = m+n;
  }
  if(options->iparam[SICONOS_FRICTION_3D_ADMM_IPARAM_ACCELERATION] == SICONOS_FRICTION_3D_ADMM_ACCELERATION ||
      options->iparam[SICONOS_FRICTION_3D_ADMM_IPARAM_ACCELERATION] == SICONOS_FRICTION_3D_ADMM_ACCELERATION_AND_RESTART ||
      options->iparam[SICONOS_FRICTION_3D_ADMM_IPARAM_ACCELERATION] == SICONOS_FRICTION_3D_ADMM_NO_ACCELERATION) /* Could be optimized */
  {
    options->solverData=(Gfc3d_ADDM_data *)malloc(sizeof(Gfc3d_ADDM_data));
    Gfc3d_ADDM_data * data = (Gfc3d_ADDM_data *)options->solverData;
    data->reaction_hat = (double*)calloc(m,sizeof(double));
    data->reaction_k = (double*)calloc(m,sizeof(double));
    data->u_hat = (double*)calloc(m,sizeof(double));
    data->u_k = (double*)calloc(m,sizeof(double));
    data->u = (double*)calloc(m,sizeof(double));
    data->b_full = (double*)calloc(m,sizeof(double));
    if(options->iparam[SICONOS_FRICTION_3D_ADMM_IPARAM_FULL_H] ==
        SICONOS_FRICTION_3D_ADMM_FULL_H_YES)
    {
      data->u_old = (double*)calloc(m,sizeof(double));
      data->sliding_direction = (double*)calloc(2*nc,sizeof(double));
      data->sliding_direction_old = (double*)calloc(2*nc,sizeof(double));
    }
  }
}
void gfc3d_ADMM_free(GlobalFrictionContactProblem* problem, SolverOptions* options)
{
  if(options->dWork)
  {
    free(options->dWork);
    options->dWorkSize = 0;
  }
  options->dWork=NULL;

  if(options->solverData)
  {
    Gfc3d_ADDM_data * data = (Gfc3d_ADDM_data *)options->solverData;
    free(data->reaction_hat);
    free(data->u_hat);
    free(data->reaction_k);
    free(data->u_k);
    free(data->b_full);
    if(options->iparam[SICONOS_FRICTION_3D_ADMM_IPARAM_FULL_H] ==
        SICONOS_FRICTION_3D_ADMM_FULL_H_YES)
    {
      free(data->u_old);
      free(data->sliding_direction);
      free(data->sliding_direction_old);
    }
    free(data);
  }
  options->solverData = NULL;
}
static double gfc3d_admm_select_rho(NumericsMatrix* M, NumericsMatrix* H, int * is_rho_variable, SolverOptions* restrict options)
{
  double rho=0.0;


  /* initial rho */
  if(options->iparam[SICONOS_FRICTION_3D_ADMM_IPARAM_INITIAL_RHO] ==
      SICONOS_FRICTION_3D_ADMM_INITIAL_RHO_GIVEN)
  {
    rho = options->dparam[SICONOS_FRICTION_3D_ADMM_RHO];
  }
  else if(options->iparam[SICONOS_FRICTION_3D_ADMM_IPARAM_INITIAL_RHO] ==
          SICONOS_FRICTION_3D_ADMM_INITIAL_RHO_NORM_INF)
  {
    double norm_1_M =   NM_norm_1(M);
    double norm_1_H =   NM_norm_1(H);
    if((fabs(norm_1_H) > DBL_EPSILON) && (fabs(norm_1_M) > DBL_EPSILON))
      rho = norm_1_M/norm_1_H;
    else
      rho = options->dparam[SICONOS_FRICTION_3D_ADMM_RHO];
  }
  else  if(options->iparam[SICONOS_FRICTION_3D_ADMM_IPARAM_INITIAL_RHO] ==
           SICONOS_FRICTION_3D_ADMM_INITIAL_RHO_EIGENVALUES)
  {
    double lambda_max =  NM_iterated_power_method(M, 1e-08, 100);
    double lambda_min =  1.0/NM_iterated_power_method(NM_inv(M), 1e-08, 100);

    numerics_printf_verbose(1,"---- GFC3D - ADMM - largest eigenvalue of M = %g ",lambda_max);
    numerics_printf_verbose(1,"---- GFC3D - ADMM - smallest eigenvalue of M = %g ",lambda_min);

    rho = sqrt(lambda_max*lambda_min);
  }
  else
  {
    numerics_error("gfc3d_admm_select_rho", "options->iparam[SICONOS_FRICTION_3D_ADMM_IPARAM_INITIAL_RHO] unknow value");
  }

  /* rho adaptive from initial rho */
  if(options->iparam[SICONOS_FRICTION_3D_ADMM_IPARAM_RHO_STRATEGY] ==
      SICONOS_FRICTION_3D_ADMM_RHO_STRATEGY_RESIDUAL_BALANCING||
      options->iparam[SICONOS_FRICTION_3D_ADMM_IPARAM_RHO_STRATEGY] ==
      SICONOS_FRICTION_3D_ADMM_RHO_STRATEGY_SCALED_RESIDUAL_BALANCING)
  {
    *is_rho_variable = 1 ;
  }
  else
    *is_rho_variable = 0 ;
  return rho;
}


static inline void compute_sliding_direction(int nc, double * u, double * sliding_direction)
{
  for(int contact =0; contact < nc; contact ++)
  {
    int pos = contact*3;
    double normUT = sqrt(u[pos + 1] * u[pos + 1] +
                         u[pos + 2] * u[pos + 2]);
    if(normUT > DBL_EPSILON)
    {
      sliding_direction[contact*2]   =  u[pos+1]/normUT;
      sliding_direction[contact*2+1] =  u[pos+2]/normUT;
    }
    else
    {
      sliding_direction[contact*2]   =  0.0;
      sliding_direction[contact*2+1] =  0.0;
    }
  }
}

static inline void gfc3d_ADMM_compute_full_b(
  int nc, double * u,
  double * mu,
  double * b,
  double * b_s,
  SolverOptions *options,
  int update_b)

{
  if(update_b)
  {
    cblas_dcopy(3*nc, b, 1, b_s,1);
    if(options->iparam[SICONOS_FRICTION_3D_ADMM_IPARAM_UPDATE_S]==
        SICONOS_FRICTION_3D_ADMM_UPDATE_S_YES)
    {
      for(int contact = 0 ; contact < nc ; ++contact)
      {
        int pos = contact * 3;
        b_s[pos] +=  mu[contact]* sqrt(u[pos + 1] * u[pos + 1] + u[pos + 2] * u[pos + 2]);
      }
    }
  }
}

static inline void gfc3d_ADMM_compute_full_H(int nc, double * u,
    double * mu,
    NumericsMatrix * H,
    NumericsMatrix * H_full)
{

  NumericsMatrix* H_correction = NM_create(NM_SPARSE,3*nc,3*nc);
  NM_triplet_alloc(H_correction, 3*nc);
  H_correction->matrix2->origin = NSM_TRIPLET;

  for(int contact =0; contact < nc; contact ++)
  {
    int pos = contact * 3;
    double normUT = sqrt(u[pos + 1] * u[pos + 1] +
                         u[pos + 2] * u[pos + 2]);

    if(normUT > DBL_EPSILON)
    {
      NM_entry(H_correction,pos,pos+1, mu[contact]* u[pos+1]/normUT);
      NM_entry(H_correction,pos,pos+2, mu[contact]* u[pos+2]/normUT);
    }
    else
    {
      /* This really set entry to 0: note that with old NM_zentry
       there were a bug here as 0.0 was not added. NM_entry may be
       improved to remove entry from sparse matrices, but would it be
       more efficient? */
      NM_entry(H_correction,pos,pos+1, 0.0);
      NM_entry(H_correction,pos,pos+2, 0.0);
    }
    NM_entry(H_correction,pos,pos, 1.0);
    NM_entry(H_correction,pos+1,pos+1, 1.0);
    NM_entry(H_correction,pos+2,pos+2, 1.0);

  }
  DEBUG_EXPR(NM_display(H_correction););

  //DEBUG_EXPR(NM_display(H));
  NM_gemm(1.0, H, H_correction, 0.0, H_full);
  NM_clear(H_correction);

  DEBUG_EXPR(NM_display(H_full));
  DEBUG_END("gfc3d_ADMM_compute_H_correction(...)\n");
  /* getchar();  */
}


static void gfc3d_print_problem_info(GlobalFrictionContactProblem* restrict problem, SolverOptions* restrict options)
{
  NumericsMatrix *M = problem->M;
  NumericsMatrix *H = problem->H;
  size_t nc = problem->numberOfContacts;
  size_t n = problem->M->size0;
  size_t m = 3 * nc;
  double* q = problem->q;
  double* b = problem->b;
  double* mu = problem->mu;
  double norm_q = cblas_dnrm2(n, q, 1);
  double norm_b = cblas_dnrm2(m, b, 1);

  if(options->iparam[SICONOS_FRICTION_3D_ADMM_IPARAM_GET_PROBLEM_INFO] ==
     SICONOS_FRICTION_3D_ADMM_GET_PROBLEM_INFO_YES)
  {
    numerics_printf_verbose(1,"---- GFC3D - ADMM - Problem information");
    numerics_printf_verbose(1,"---- GFC3D - ADMM - 1-norm of M = %g norm of q = %g ", NM_norm_1(M), norm_q);
    numerics_printf_verbose(1,"---- GFC3D - ADMM - inf-norm of M = %g ", NM_norm_inf(M));
    double eig_max = NM_iterated_power_method(M, 1e-08, 100);
    double eig_min =  1./NM_iterated_power_method(NM_inv(M), 1e-08, 100);
    numerics_printf_verbose(1,"---- GFC3D - ADMM - largest eigenvalue of M = %g ", eig_max);
    numerics_printf_verbose(1,"---- GFC3D - ADMM - smallest eigenvalue of M = %g ", eig_min);
    numerics_printf_verbose(1,"---- GFC3D - ADMM - conditioning of M = %g ", eig_max/eig_min);

    numerics_printf_verbose(1,"---- GFC3D - ADMM - 1-norm of H = %g norm of b = %g ", NM_norm_1(H), norm_b);
    numerics_printf_verbose(1,"---- GFC3D - ADMM - inf-norm of H = %g ", NM_norm_inf(H));
    /* W = NM_create(NM_SPARSE,n,n); */
    /* NM_triplet_alloc(W, n); */
    /* W->matrix2->origin = NSM_TRIPLET; */
    /* NM_gemm(1.0, H, Htrans, 0.0, W); */
    /* numerics_printf_verbose(1,"---- GFC3D - ADMM - 1-norm of HH^T = %g  ", NM_norm_1(W)); */
    /* numerics_printf_verbose(1,"---- GFC3D - ADMM - largest eigenvalue of HH^T = %g ", NM_iterated_power_method(W, 1e-08, 100)); */
    /* numerics_printf_verbose(1,"---- GFC3D - ADMM - smallest eigenvalue of HH^T = %g ", NM_iterated_power_method(NM_inv(W), 1e-08, 100)); */
    if(NM_is_symmetric(M))
    {
      numerics_printf_verbose(1,"---- GFC3D - ADMM -  M is symmetric");
    }
    else
    {
      numerics_printf_verbose(1,"---- GFC3D - ADMM -  M is not symmetric");
    }
    //NM_clear(W);
  }
}

void gfc3d_ADMM(GlobalFrictionContactProblem* restrict problem_original, double* restrict reaction,
                double* restrict velocity, double* restrict globalVelocity,
                int* restrict info, SolverOptions* restrict options)
{
  /* verbose=2; */

  int* iparam = options->iparam;
  double* dparam = options->dparam;
  size_t nc = problem_original->numberOfContacts;
  size_t n = problem_original->M->size0;
  size_t m = 3 * nc;

/**************************************************************************/
  /* Balancing                        ***************************************/
  /**************************************************************************/

  GlobalFrictionContactProblem* problem = gfc3d_balancing_problem(problem_original,options);
  gfc3d_balancing_go_to_balanced_variables(problem, options,
                                           reaction, velocity, globalVelocity);
<<<<<<< HEAD


  /* int and double parameters */
  int* iparam = options->iparam;
  double* dparam = options->dparam;
  /* Number of contacts */
  size_t nc = problem->numberOfContacts;
  size_t n = problem->M->size0;
  size_t m = 3 * nc;
=======
  GlobalFrictionContactProblem* original_problem=NULL;
  if(iparam[SICONOS_FRICTION_3D_IPARAM_RESCALING]>0)
  {
    GlobalFrictionContactProblem_balancing_data  *data = (GlobalFrictionContactProblem_balancing_data * ) problem->env;
    original_problem = data->original_problem;
>>>>>>> ef904c1f

    assert(original_problem);
    original_problem->norm_b = cblas_dnrm2(m, original_problem->b, 1);
    original_problem->norm_q = cblas_dnrm2(n, original_problem->q, 1);
  }



  double* q = problem->q;
  double* b = problem->b;
  double* mu = problem->mu;


  NumericsMatrix* M_original=problem->M;
  NumericsMatrix* H_original=problem->H;



  /**************************************************************************/
  /* Change storage                        **********************************/
  /**************************************************************************/


  if(iparam[SICONOS_FRICTION_3D_ADMM_IPARAM_SPARSE_STORAGE] == SICONOS_FRICTION_3D_ADMM_FORCED_SPARSE_STORAGE)
  {
    if (problem->M->storageType == NM_SPARSE_BLOCK)
    {
      DEBUG_PRINT("Force a copy to sparse storage type\n");
      problem->M = NM_create(NM_SPARSE,  problem->M->size0,  problem->M->size1);
      NM_copy_to_sparse(M_original, problem->M, DBL_EPSILON);
    }

    if(problem->H->storageType == NM_SPARSE_BLOCK)
    {
      DEBUG_PRINT("Force a copy to sparse storage type\n");
      problem->H = NM_create(NM_SPARSE,  problem->H->size0,  problem->H->size1);
      NM_copy_to_sparse(H_original, problem->H, DBL_EPSILON);
    }
  }


  /**************************************************************************/
  /***************** Strategies for dealing with symmetry *******************/
  /**************************************************************************/

  DEBUG_PRINT("Strategies for dealing with symmetry \n");
  options->iparam[SICONOS_FRICTION_3D_ADMM_IPARAM_SYMMETRY] = SICONOS_FRICTION_3D_ADMM_SYMMETRIZE;
  options->iparam[SICONOS_FRICTION_3D_ADMM_IPARAM_SYMMETRY] = SICONOS_FRICTION_3D_ADMM_FORCED_SYMMETRY;

  LinearSolverPtr linear_solver;
  NumericsMatrix *Msym = NULL;

  if(options->iparam[SICONOS_FRICTION_3D_ADMM_IPARAM_SYMMETRY] == SICONOS_FRICTION_3D_ADMM_CHECK_SYMMETRY ||
     options->iparam[SICONOS_FRICTION_3D_ADMM_IPARAM_SYMMETRY] == SICONOS_FRICTION_3D_ADMM_FORCED_ASYMMETRY)
  {
    numerics_error("gfc3d_admm", "iparam[SICONOS_FRICTION_3D_ADMM_IPARAM_SYMMETRY] = %i is not implemented\n only the forced symmetry is implemented",
                   options->iparam[SICONOS_FRICTION_3D_ADMM_IPARAM_SYMMETRY]);
  }
  else if(options->iparam[SICONOS_FRICTION_3D_ADMM_IPARAM_SYMMETRY] == SICONOS_FRICTION_3D_ADMM_FORCED_SYMMETRY)
  {
    /* The symmetric version of the algorithm is used even if
     *  the system is not symmetric using the LU solver */
    if(verbose >= 1)
    {
      if(!(NM_is_symmetric(problem->M)))
      {
        double d= NM_symmetry_discrepancy(problem->M);
        numerics_printf_verbose(1,"gfc3d_admm ---- GFC3D - ADMM - M is not symmetric (%e) but gfc3d_admm_symmetric  \nis called with LU solver",d);
      }
    }
    linear_solver = &NM_LU_solve;
  }
  else if(options->iparam[SICONOS_FRICTION_3D_ADMM_IPARAM_SYMMETRY] == SICONOS_FRICTION_3D_ADMM_SYMMETRIZE)
  {
    /* The symmetric version of the algorithm is used and the matrix
     *is systematically symmetrized*/
    NumericsMatrix *MT = NM_transpose(problem->M);
    Msym = NM_add(1/2., problem->M, 1/2., MT );
    //NM_display(Msym);
    //getchar();
    problem->M = Msym;
    NM_clear(MT);
    linear_solver = & NM_Cholesky_solve;
  }
  else if(options->iparam[SICONOS_FRICTION_3D_ADMM_IPARAM_SYMMETRY] == SICONOS_FRICTION_3D_ADMM_ASSUME_SYMMETRY)
  {
    /* The symmetric version of the algorithm is used and we assume
     *  that the data are symmetric */
    linear_solver = & NM_Cholesky_solve;
  }
  else
    numerics_error("gfc3d_admm", "iparam[SICONOS_FRICTION_3D_ADMM_IPARAM_SYMMETRY] = %i is not implemented", options->iparam[SICONOS_FRICTION_3D_ADMM_IPARAM_SYMMETRY]);



  assert((int)problem->H->size1 == problem->numberOfContacts * problem->dimension);

  /**************************************************************************/
  /***************** Rescling cone    ******************* *******************/
  /**************************************************************************/



  /* /\* rescale problem on cone *\/ */
  double cone_scaling=1.0;
  int rescaling_cone=0;
  if(options->iparam[SICONOS_FRICTION_3D_IPARAM_RESCALING_CONE]==SICONOS_FRICTION_3D_RESCALING_CONE_YES)
  {
    rescaling_cone=1;
    cone_scaling=0.1;
    numerics_printf_verbose(2, "The second order cone is rescaled such that mu = %f",cone_scaling);
    NumericsMatrix * P = NM_create(NM_SPARSE,m,m);
    NM_triplet_alloc(P, m);
    P->matrix2->origin = NSM_TRIPLET;
    mu = (double *)malloc(nc*sizeof(double));
    b = (double *)malloc(m*sizeof(double));
    cblas_dcopy(m, problem->b, 1, b, 1);

    for(size_t contact = 0 ; contact < nc ; ++contact)
    {
      int pos = contact*3;
      NM_entry(P,pos,pos, cone_scaling/problem->mu[contact]);
      NM_entry(P,pos+1,pos+1, 1.0);
      NM_entry(P,pos+2,pos+2, 1.0);
      b[pos]=cone_scaling/problem->mu[contact]*b[pos];
      mu[contact]=cone_scaling;
    }
    NumericsMatrix *Htrans =  NM_transpose(problem->H);
    NumericsMatrix *H = problem->H;
    H = NM_create(NM_SPARSE,n,m);
    NM_triplet_alloc(H, n);
    H->matrix2->origin = NSM_TRIPLET;
    NM_copy(problem->H, H);
    NM_gemm(1.0, P, Htrans, 0.0, Htrans);
    NM_gemm(1.0, H, P, 0.0, H);
  }


  /* storage for W = M + rho H H^T */

<<<<<<< HEAD
  NumericsMatrix *Htrans =  NM_transpose(H);

  /* Compute M + rho H H^T (storage in W)*/
=======
>>>>>>> ef904c1f
  NumericsMatrix *W = NM_create(NM_SPARSE,n,n);
  NM_triplet_alloc(W, n);
  W->matrix2->origin = NSM_TRIPLET;

  /* Maximum number of iterations */
  int itermax = iparam[SICONOS_IPARAM_MAX_ITER];
  /* Tolerance */
  double tolerance = dparam[SICONOS_DPARAM_TOL];

  /* Check for trivial case */
  *info = gfc3d_checkTrivialCaseGlobal(n, q, velocity, reaction, globalVelocity, options);

  if(*info == 0)
    return;


  double norm_q = cblas_dnrm2(n, q, 1);
  problem->norm_q=norm_q;
<<<<<<< HEAD

  double norm_b = cblas_dnrm2(m, b, 1);
  problem->norm_b=norm_b;

  GlobalFrictionContactProblem* original_problem=NULL;
  if(iparam[SICONOS_FRICTION_3D_IPARAM_RESCALING]>0)
  {
    GlobalFrictionContactProblem_balancing_data  *data = (GlobalFrictionContactProblem_balancing_data * ) problem->env;
    original_problem = data->original_problem;


    assert(original_problem);
    original_problem->norm_b = cblas_dnrm2(m, original_problem->b, 1);
    original_problem->norm_q = cblas_dnrm2(n, original_problem->q, 1);
  }


  if(options->iparam[SICONOS_FRICTION_3D_ADMM_IPARAM_GET_PROBLEM_INFO] ==
      SICONOS_FRICTION_3D_ADMM_GET_PROBLEM_INFO_YES)
  {
    numerics_printf_verbose(1,"---- GFC3D - ADMM - Problem information");
    numerics_printf_verbose(1,"---- GFC3D - ADMM - 1-norm of M = %g norm of q = %g ", NM_norm_1(M), norm_q);
    numerics_printf_verbose(1,"---- GFC3D - ADMM - inf-norm of M = %g ", NM_norm_inf(M));
    double eig_max = NM_iterated_power_method(M, 1e-08, 100);
    double eig_min =  1./NM_iterated_power_method(NM_inv(M), 1e-08, 100);
    numerics_printf_verbose(1,"---- GFC3D - ADMM - largest eigenvalue of M = %g ", eig_max);
    numerics_printf_verbose(1,"---- GFC3D - ADMM - smallest eigenvalue of M = %g ", eig_min);
    numerics_printf_verbose(1,"---- GFC3D - ADMM - conditioning of M = %g ", eig_max/eig_min);

    numerics_printf_verbose(1,"---- GFC3D - ADMM - 1-norm of H = %g norm of b = %g ", NM_norm_1(H), norm_b);
    numerics_printf_verbose(1,"---- GFC3D - ADMM - inf-norm of H = %g ", NM_norm_inf(H));
    /* W = NM_create(NM_SPARSE,n,n); */
    /* NM_triplet_alloc(W, n); */
    /* W->matrix2->origin = NSM_TRIPLET; */
    /* NM_gemm(1.0, H, Htrans, 0.0, W); */
    /* numerics_printf_verbose(1,"---- GFC3D - ADMM - 1-norm of HH^T = %g  ", NM_norm_1(W)); */
    /* numerics_printf_verbose(1,"---- GFC3D - ADMM - largest eigenvalue of HH^T = %g ", NM_iterated_power_method(W, 1e-08, 100)); */
    /* numerics_printf_verbose(1,"---- GFC3D - ADMM - smallest eigenvalue of HH^T = %g ", NM_iterated_power_method(NM_inv(W), 1e-08, 100)); */
    if(NM_is_symmetric(M))
    {
      numerics_printf_verbose(1,"---- GFC3D - ADMM -  M is symmetric");
    }
    else
    {
      numerics_printf_verbose(1,"---- GFC3D - ADMM -  M is not symmetric");
    }

    NM_clear(W);

  }

=======
  double norm_b = cblas_dnrm2(m, b, 1);
  problem->norm_b=norm_b;

>>>>>>> ef904c1f
  int internal_allocation=0;
  if(!options->dWork || options->dWorkSize != 2*m+n)
  {
    gfc3d_ADMM_init(problem, options);
    internal_allocation = 1;
  }

  NumericsMatrix *H_full = NM_create(NM_SPARSE,n,m);
  NM_triplet_alloc(H_full, n);
  H_full->matrix2->origin = NSM_TRIPLET;

  //getchar();
  int is_rho_variable=0;
  double rho = gfc3d_admm_select_rho(problem->M, problem->H,  &is_rho_variable, options);
  if(rho <= DBL_EPSILON)
    numerics_error("gfc3d_ADMM", "dparam[SICONOS_FRICTION_3D_ADMM_RHO] must be nonzero");

  double eta = dparam[SICONOS_FRICTION_3D_ADMM_RESTART_ETA];
  double br_tau = dparam[SICONOS_FRICTION_3D_ADMM_BALANCING_RESIDUAL_TAU];
  double br_phi = dparam[SICONOS_FRICTION_3D_ADMM_BALANCING_RESIDUAL_PHI];

  Gfc3d_ADDM_data * data = (Gfc3d_ADDM_data *)options->solverData;


  double * v = globalVelocity;

  double * u = data->u;
  double * u_k = data->u_k;
  double * u_hat =  data->u_hat;

  double * reaction_k =  data->reaction_k;
  double * reaction_hat = data->reaction_hat;



  double * tmp_m =  options->dWork;
  double * tmp_n =  &options->dWork[m];

  cblas_dscal(m, 1.0/rho, reaction, 1);

  cblas_dcopy(m, reaction, 1, reaction_k, 1);
  cblas_dcopy(m, u, 1, u_k, 1);

  cblas_dcopy(m, reaction, 1, reaction_hat, 1);
  cblas_dcopy(m, u, 1, u_hat, 1);

  double rho_k=0.0, rho_ratio=0.0;
  double e_k = INFINITY, e, alpha, r, s, residual, r_scaled, s_scaled;
  double norm_b_full=0.0;
  double tau, tau_k = 1.0;

  rho_k=rho;
  int has_rho_changed = 1;

  int with_full_Jacobian = options->iparam[SICONOS_FRICTION_3D_ADMM_IPARAM_FULL_H];
  int has_full_H_changed = 1;

  double * b_full = data->b_full;

  double * sliding_direction = data->sliding_direction;
  double * sliding_direction_old =  data->sliding_direction_old;
  double * u_old =  data->u_old;
  if(with_full_Jacobian)
    cblas_dcopy(m,u,1,u_old,1);



  NumericsMatrix* M = problem->M;
  NumericsMatrix* H = problem->H;
  NumericsMatrix* Htrans = NM_transpose(problem->H);;


  int update_b =1;
  ComputeErrorGlobalPtr computeError = NULL;

  if(options->iparam[SICONOS_FRICTION_3D_ADMM_IPARAM_UPDATE_S]==
      SICONOS_FRICTION_3D_ADMM_UPDATE_S_YES)
  {
    computeError = (ComputeErrorGlobalPtr)&gfc3d_compute_error;
  }
  else
  {
    computeError = (ComputeErrorGlobalPtr)&gfc3d_compute_error_convex;
  }

  /* double * normUT_old  = (double *) malloc(nc*sizeof(double)); */
  /* double * normUT_current  = (double *) malloc(nc*sizeof(double)); */
  /* double delta_normUT =0.0; */
  /* projection. loop through the contact points */
  /* for (int contact = 0 ; contact < nc ; ++contact) */
  /* { */
  /*   problem->mu[contact]=0.6; */
  /* } */

  gfc3d_print_problem_info(problem, options);



  int iter = 0; /* Current iteration number */
  double error = 1.; /* Current error */
  int hasNotConverged = 1;

  assert(rho>0);
  /**************************************************************************/
  /***********************************************  ADMM iterations *********/
  /**************************************************************************/
  while((iter < itermax) && (hasNotConverged > 0))
  {
    ++iter;
    /********************/
    /*  0 - Compute b   */
    /********************/
    gfc3d_ADMM_compute_full_b(nc, u, mu, b, b_full, options, update_b);

    /********************/
    /*  1 - Compute v */
    /********************/
    if(with_full_Jacobian || has_rho_changed)
    {

      if(with_full_Jacobian)
      {

        /* for (int contact = 0 ; contact < nc ; ++contact) */
        /* { */
        /*   int pos = contact * 3; */
        /*   normUT_old[contact] = sqrt(u_old[pos + 1] * u_old[pos + 1] + u_old[pos + 2] * u_old[pos + 2]); */
        /*   normUT_current[contact] = sqrt(u[pos + 1] * u[pos + 1] + u[pos + 2] * u[pos + 2]); */
        /* } */
        /* cblas_daxpy(nc, -1.0, normUT_current, 1, normUT_old, 1); */
        /* delta_normUT = cblas_dnrm2(nc, normUT_old, 1); */
        /* printf("delta_normUT = %8.4e\n", delta_normUT); */
        /* printf("normUT = %8.4e\n", cblas_dnrm2(nc, normUT_current, 1)); */




        /* test if we need to update H_full */
        compute_sliding_direction(nc, u, sliding_direction);
        compute_sliding_direction(nc, u_old, sliding_direction_old);
        cblas_daxpy(2*nc, -1.0, sliding_direction, 1, sliding_direction_old, 1);
        double  delta_sliding_direction= cblas_dnrm2(2*nc, sliding_direction_old, 1);
        /* printf("delta_sliding_direction = %8.4e\n", delta_sliding_direction); */
        /* printf("norm_sliding_direction = %8.4e\n", cblas_dnrm2(2*nc, sliding_direction, 1)); */

        double criteria = 0.0;
        if(cblas_dnrm2(2*nc, sliding_direction, 1) > DBL_EPSILON)
          criteria= fabs(delta_sliding_direction) / cblas_dnrm2(2*nc, sliding_direction, 1);

        if(criteria > 1e-01)
        {
          /* printf("Recompute H_full\n"); */
          gfc3d_ADMM_compute_full_H(nc, u, mu, H, H_full);
          cblas_dcopy(3*nc,u,1,u_old,1);
          has_full_H_changed =1;
        }
        else
        {
          has_full_H_changed =0;
        }
        if(has_full_H_changed || has_rho_changed)
        {
          NM_copy(M, W);
          NM_unpreserve(W);
          NM_gemm(rho, H_full, Htrans, 1.0, W);
        }
      }
      else
      {
        NM_copy(M, W);
        NM_unpreserve(W); /* if not unpreserve, the follwing operations are 
                             not made on the destructible pointer */
        NM_gemm(rho, H, Htrans, 1.0, W);
      }
      DEBUG_PRINT("M + rho H H^T: ");
      DEBUG_EXPR(NM_display(W));
    }

    /* compute the rhs */
    /* q --> v */
    cblas_dcopy(n, q, 1, v, 1);

    /* q +  rho H*( u -b + reaction_k) --> v */
    cblas_dcopy(m, u_hat, 1, tmp_m, 1);
    gfc3d_ADMM_compute_full_b(nc, u_hat, mu, b, b_full, options, update_b);
    cblas_daxpy(m, -1.0, b_full, 1, tmp_m, 1);

    if(with_full_Jacobian)
    {
      NM_gemv(rho, H_full, tmp_m, 1.0, v);
      NM_gemv(rho, H, reaction_hat, 1.0, v);
    }
    else
    {
      cblas_daxpy(m, 1.0, reaction_hat, 1, tmp_m, 1);
      NM_gemv(rho, H, tmp_m, 1.0, v);
    }

    /* Linear system solver */
    /* cblas_dcopy(n , w_k , 1 , v, 1); */
    if(with_full_Jacobian)
    {
      /* W destroyed */
      // NM_gesv_expert(W,v,NM_KEEP_FACTORS);
      NM_LU_solve(W, v, 1);
    }

    else
    {
      linear_solver(W,v,1);
    }

    /********************/
    /*  2 - Compute u */
    /********************/

    /* H^T v_k - reaction_k + b */
    gfc3d_ADMM_compute_full_b(nc, u, mu, b,  b_full, options, 0);

    cblas_dcopy(m, b_full, 1, u, 1);
    cblas_daxpy(m, -1.0, reaction_hat, 1, u, 1);
    NM_gemv(1.0, Htrans, v, 1.0, u);

    DEBUG_PRINT("before projection");
    DEBUG_EXPR(NV_display(u,m));

    /* projection. loop through the contact points */
    for(size_t contact = 0 ; contact < nc ; ++contact)
    {
      int pos = contact * 3;
      projectionOnDualCone(&u[pos], mu[contact]);
    }

    double norm_u =  cblas_dnrm2(m, u, 1);
    DEBUG_EXPR(NV_display(u,m));

    /*************************/
    /*  3 - Compute reaction */
    /*************************/


    /* - H^T v_k + u_k -b_full ->  reaction (We use reaction for storing the residual for a while) */
    /* cblas_dscal(m, 0.0, reaction, 1);  */
    NM_gemv(-1.0, Htrans, v, 0.0, reaction);
    double norm_HTv = cblas_dnrm2(m, reaction, 1);

    gfc3d_ADMM_compute_full_b(nc, u, mu, b, b_full, options, 0);
    norm_b_full =  cblas_dnrm2(m, b_full, 1);

    cblas_daxpy(m, -1.0, b_full, 1, reaction, 1);
    cblas_daxpy(m, 1.0, u, 1, reaction, 1);

    /* compute primal residual */
    r = cblas_dnrm2(m, reaction, 1);   /* norm of the residual */

    /* compute the actual reaction */
    /* reaction_hat -  A v_k + u_k -b_full ->  reaction */
    cblas_daxpy(m, 1.0, reaction_hat, 1, reaction, 1);

    /* cblas_dscal(n, 0.0, tmp_n, 1); */
    NM_gemv(1.0*rho, H, reaction, 0.0, tmp_n);
    double norm_rhoHr = cblas_dnrm2(n, tmp_n, 1);

    /*********************************/
    /*  3 - Acceleration and restart */
    /*********************************/

    DEBUG_EXPR(NV_display(u_hat,m));
    DEBUG_EXPR(NV_display(u,m));

    /* Compute dual residual */
    cblas_dcopy(m, u_hat, 1, tmp_m, 1);
    cblas_daxpy(m, -1.0, u, 1, tmp_m, 1);

    /* cblas_dscal(n, 0.0, tmp_n, 1); */
    double s_restart =  rho * cblas_dnrm2(m, tmp_m, 1);

    NM_gemv(1.0*rho, H, tmp_m, 0.0, tmp_n);
    s = cblas_dnrm2(n, tmp_n, 1);


    /* cblas_dcopy(m , u_k , 1 , tmp_m, 1); */
    /* cblas_daxpy(m, -1.0, u, 1, tmp_m , 1); */
    /* cblas_dscal(n, 0.0, tmp_n, 1); */
    /* NM_gemv(1.0*rho, H, tmp_m, 1.0, tmp_n); */
    /* double s_k = cblas_dnrm2(n , tmp_n , 1); */

    /*  Compute full residual for restart */
    e =r*r+s*s;
    e =r*r+s_restart*s_restart;

    DEBUG_PRINTF("residual e = %e \n", e);
    DEBUG_PRINTF("residual r = %e \n", r);
    DEBUG_PRINTF("residual s = %e \n", s);
    DEBUG_PRINTF("residual e_k = %e \n", e_k);
    /* DEBUG_PRINTF("residual s_k = %e \n", s_k); */
    DEBUG_PRINTF("eta  = %e \n", eta);
    if(options->iparam[SICONOS_FRICTION_3D_ADMM_IPARAM_ACCELERATION] == SICONOS_FRICTION_3D_ADMM_ACCELERATION ||
        options->iparam[SICONOS_FRICTION_3D_ADMM_IPARAM_ACCELERATION] == SICONOS_FRICTION_3D_ADMM_ACCELERATION_AND_RESTART)
    {
      if(e <  eta * e_k)
      {
        tau  = 0.5 *(1 +sqrt(1.0+4.0*tau_k*tau_k));
        alpha = (tau_k-1.0)/tau;

        cblas_dcopy(m, u, 1, u_hat, 1);
        cblas_dscal(m, 1+alpha, u_hat,1);
        cblas_daxpy(m, -alpha, u_k, 1, u_hat, 1);
        DEBUG_EXPR(NV_display(u_hat,m));

        cblas_dcopy(m, reaction, 1, reaction_hat, 1);
        cblas_dscal(m, 1+alpha, reaction_hat,1);
        cblas_daxpy(m, -alpha, reaction_k, 1, reaction_hat, 1);
        DEBUG_EXPR(NV_display(reaction_hat,m));
        DEBUG_PRINTF("Accelerate tau  = %e, \t tau_k  = %e \t alpha  = %e   \n", tau, tau_k, alpha);
        numerics_printf_verbose(2, "Accelerate :tau  = %e, \t tau_k  = %e, \t alpha  = %e ", tau, tau_k, alpha);
        tau_k=tau;
        e_k=e;
      }
      else
      {
        tau_k=1.0;
        e_k = e_k /eta;
        /* e_k=e; */
        DEBUG_PRINTF("Restart tau_k  = %e \n", tau_k);
        numerics_printf_verbose(2,"Restart tau_k  = %e, e = %e\t, e_k = %e, e/e_k = %e\t", tau_k, e, e_k, e/e_k);
        cblas_dcopy(m, reaction_k, 1, reaction_hat, 1);
        cblas_dcopy(m, u_k, 1, u_hat, 1);
      }
    }
    else  if(options->iparam[SICONOS_FRICTION_3D_ADMM_IPARAM_ACCELERATION] == SICONOS_FRICTION_3D_ADMM_NO_ACCELERATION)
    {
      tau_k=1.0;
      e_k = e_k /eta;
      numerics_printf_verbose(2,"No acceleration tau_k  = %e  \n", tau_k);
      cblas_dcopy(m, reaction_k, 1, reaction_hat, 1);
      cblas_dcopy(m, u_k, 1, u_hat, 1);
    }
    else
    {
      numerics_error("gfc3d_admm", " options->iparam[SICONOS_FRICTION_3D_ADMM_IPARAM_ACCELERATION] value is not recognized");
    }


    rho_k = rho ;
    /* numerics_printf_verbose(2, "gfc3d_admm. residuals : r  = %e, \t  s = %e \t s_k = %e", r, s, s_k); */
    numerics_printf_verbose(2, "gfc3d_admm. residuals : r  = %e, \t  s = %e ", r, s);
    numerics_printf_verbose(2, "gfc3d_admm. scaling   : norm_u  = %e, \t norm_HTv  = %e, \t norm_b = %e, norm_b_full = %e, norm_rhoHr = %e\t", norm_u,  norm_HTv, norm_b, norm_b_full, norm_rhoHr);
    if(options->iparam[SICONOS_FRICTION_3D_ADMM_IPARAM_RHO_STRATEGY] ==
        SICONOS_FRICTION_3D_ADMM_RHO_STRATEGY_SCALED_RESIDUAL_BALANCING)
    {
      r_scaled = r / fmax(norm_u,(fmax(norm_HTv, norm_b_full)));
      s_scaled = s / (norm_rhoHr);
    }
    else
    {
      r_scaled = r;
      s_scaled = s;
    }
    numerics_printf_verbose(2, "gfc3d_admm. scaled residuals : r_scaled  = %e, \t  s_scaled = %e", r_scaled, s_scaled);

    if(is_rho_variable)
    {
      if(r_scaled > br_phi * s_scaled)
      {
        rho = br_tau* rho_k;
        has_rho_changed = 1;
      }
      else if(s_scaled > br_phi * r_scaled)
      {
        rho = rho_k/br_tau;
        has_rho_changed = 1;
      }
      else
      {
        /* keep the value of rho */
        has_rho_changed = 0;
      }
    }
    else
    {
      has_rho_changed = 0;
    }
    numerics_printf_verbose(2, "gfc3d_admm. rho = %5.2e\t, rho_k = %5.2e\t ", rho, rho_k);
    rho_ratio = rho_k/rho;

    DEBUG_PRINTF("rho =%e\t,rho_k =%e \n", rho, rho_k);

    cblas_dscal(m, rho_ratio, reaction,1);
    cblas_dscal(m, rho_ratio, reaction_hat,1);

    /* Next step */
    cblas_dcopy(m, reaction, 1, reaction_k, 1);
    cblas_dcopy(m, u, 1, u_k, 1);

    /*********************************/
    /*  4 - Stopping criterium       */
    /*********************************/

    int stopping_criterion =0;

    /* old version */
    residual = sqrt(e);
    /* if (fabs(norm_q) > DBL_EPSILON) */
    /*   residual /= norm_q; */
    /* if (residual < tolerance) */
    /*   stopping_criterion =1; */
    /* printf("norm_b_full =%e, fmax(norm_u,(fmax(norm_HTv, norm_b_full)))=%e\n", norm_b_full, fmax(norm_u,(fmax(norm_HTv, norm_b_full)))); */
    /* printf(" =%e, fmax(norm_u,(fmax(norm_HTv, norm_b_full)))=%e\n", norm_b_full, fmax(norm_u,(fmax(norm_HTv, norm_b_full)))); */

    double scaling_error_primal = fmax(norm_u,(fmax(norm_HTv, norm_b_full))) +  sqrt(m);
    double epsilon_primal = tolerance * scaling_error_primal  ;
    double scaling_error_dual = norm_rhoHr + sqrt(n);
    double epsilon_dual =  tolerance * scaling_error_dual;

    if(r <= epsilon_primal && s <= epsilon_dual)
      stopping_criterion =1;

    numerics_printf_verbose(1,"---- GFC3D - ADMM  - Iteration %i rho = %14.7e, full residual (e) = %14.7e, tol = %14.7e", iter, rho, residual, tolerance);
    numerics_printf_verbose(1,"---- GFC3D - ADMM  -                            primal residual = %14.7e, epsilon_primal = %14.7e", r,  epsilon_primal);
    numerics_printf_verbose(1,"---- GFC3D - ADMM  -                            dual residual = %14.7e, epsilon_dual = %14.7e", s,  epsilon_dual);


    int adapt_tolerance = 1;
    /* We check the full criterion at a given frequency */
    /* by forcing the stopping criterion at 1 but keeping the tolerance */
    if((options->iparam[SICONOS_FRICTION_3D_IPARAM_ERROR_EVALUATION_FREQUENCY]>0) &&
        (iter % options->iparam[SICONOS_FRICTION_3D_IPARAM_ERROR_EVALUATION_FREQUENCY] == 0))
    {
      stopping_criterion =1;
      adapt_tolerance = 0;
    }

    if(stopping_criterion)
    {
      /* check the full criterion */
      cblas_dscal(m, rho, reaction, 1);

      if(rescaling_cone)
      {
        for(size_t contact = 0 ; contact < nc ; ++contact)
        {
          int pos = contact*3;
          reaction[pos] = reaction[pos] * cone_scaling / problem->mu[contact];
        }
      }

      double error_original=0.0;
      if(iparam[SICONOS_FRICTION_3D_IPARAM_RESCALING]>0)
      {
        (*computeError)(problem,  reaction, velocity, v,  tolerance, options,
                        norm_q, norm_b,  &error);
        /* printf("############ error  = %g\n", error); */

        gfc3d_balancing_back_to_original_variables(problem,
                                                   options,
                                                   reaction, velocity, v);
        (*computeError)(original_problem,  reaction, velocity, v,  tolerance, options,
                        original_problem->norm_q, original_problem->norm_b,  &error);
        error_original = error;
        /* printf("############ error original = %g\n", error_original); */
      }
      else
      {
        (*computeError)(problem,  reaction, velocity, v,  tolerance, options,
                        norm_q, norm_b,  &error);
        /* printf("############ error  = %g\n", error); */
      }





      numerics_printf_verbose(1,"---- GFC3D - ADMM  - Iteration %i rho = %14.7e \t full error = %14.7e", iter, rho, error);


      if(error < dparam[SICONOS_DPARAM_TOL])
      {
        hasNotConverged = 0;
        numerics_printf_verbose(1,"---- GFC3D - ADMM  - Iteration %i rho = %14.7e \t full error = %14.7e", iter, rho, error);
      }
      else
      {
        numerics_printf_verbose(1,"---- GFC3D - ADMM  - The tolerance on the  residual is not sufficient to reach accuracy (error =  %14.7e)", error);
        if(adapt_tolerance)
        {
          tolerance = tolerance * fmax(epsilon_dual/scaling_error_dual,epsilon_primal/scaling_error_primal)/error;
          numerics_printf_verbose(1,"---- GFC3D - ADMM  - We reduce the tolerance on the residual to %14.7e", tolerance);
        }
        else
        {
          numerics_printf_verbose(1,"---- GFC3D - ADMM  - We keep the tolerance on the residual to %14.7e", tolerance);
        }

<<<<<<< HEAD
=======
        if(iparam[SICONOS_FRICTION_3D_IPARAM_RESCALING]>0)
        {
          gfc3d_balancing_go_to_balanced_variables(problem,
                                                 options,
                                                 reaction, velocity, v);
        }
>>>>>>> ef904c1f

        if(rescaling_cone)
        {
          for(size_t contact = 0 ; contact < nc ; ++contact)
          {
            int pos = contact*3;
            reaction[pos] = reaction[pos] *problem->mu[contact]/cone_scaling;
          }
        }
        cblas_dscal(m, 1.0/rho, reaction, 1);

        if(rescaling_cone)
        {
          for(size_t contact = 0 ; contact < nc ; ++contact)
          {
            int pos = contact*3;
            reaction[pos] = reaction[pos]/ problem->mu[contact];
          }
        }
        if(iparam[SICONOS_FRICTION_3D_IPARAM_RESCALING]>0)
        {
          gfc3d_balancing_go_to_balanced_variables(problem,
                                                   options,
                                                   reaction, velocity, v);
        }

        
      }
      //getchar();
    }
    *info = hasNotConverged;

  }

  if(iter==itermax)
  {
    cblas_dscal(m, rho, reaction, 1);
    if(iparam[SICONOS_FRICTION_3D_IPARAM_RESCALING]>0)
    {
      gfc3d_balancing_back_to_original_variables(problem,
                                                 options,
                                                 reaction, velocity, v);
      (*computeError)(original_problem,  reaction, velocity, v,  tolerance, options,
                      original_problem->norm_q, original_problem->norm_b,  &error);
    }
    else
    {
      (*computeError)(problem,  reaction, velocity, v,  tolerance, options,
                      norm_q, norm_b,  &error);
    }
    if(error < dparam[SICONOS_DPARAM_TOL])
    {
      *info = 0;
    }
    numerics_printf_verbose(1,"---- GFC3D - ADMM  - Iteration %i rho = %14.7e \t full error = %14.7e", iter, rho, error);
  }

  dparam[SICONOS_DPARAM_RESIDU] = error;
  iparam[SICONOS_IPARAM_ITER_DONE] = iter;

  /***** Free memory *****/
  problem = gfc3d_balancing_free(problem, options);
  NM_clear(W);
  NM_clear(Htrans);

  if(options->iparam[SICONOS_FRICTION_3D_ADMM_IPARAM_SYMMETRY] == SICONOS_FRICTION_3D_ADMM_SYMMETRIZE)
  {
    NM_clear(Msym);
  }

  if(internal_allocation)
  {
    gfc3d_ADMM_free(problem,options);
  }
}



void gfc3d_admm_set_default(SolverOptions* options)
{
  options->iparam[SICONOS_IPARAM_MAX_ITER] = 20000;

  options->iparam[SICONOS_FRICTION_3D_IPARAM_ERROR_EVALUATION_FREQUENCY] = 50;

  options->iparam[SICONOS_FRICTION_3D_ADMM_IPARAM_ACCELERATION] =
    SICONOS_FRICTION_3D_ADMM_ACCELERATION_AND_RESTART;
  options->iparam[SICONOS_FRICTION_3D_ADMM_IPARAM_SPARSE_STORAGE] =  SICONOS_FRICTION_3D_ADMM_KEEP_STORAGE;

  options->iparam[SICONOS_FRICTION_3D_ADMM_IPARAM_INITIAL_RHO] =
    SICONOS_FRICTION_3D_ADMM_INITIAL_RHO_GIVEN;
  /* SICONOS_FRICTION_3D_ADMM_INITIAL_RHO_NORM_INF; */
  /* SICONOS_FRICTION_3D_ADMM_INITIAL_RHO_EIGENVALUES; */

  options->iparam[SICONOS_FRICTION_3D_ADMM_IPARAM_RHO_STRATEGY] =
    SICONOS_FRICTION_3D_ADMM_RHO_STRATEGY_CONSTANT;
  //SICONOS_FRICTION_3D_ADMM_RHO_STRATEGY_RESIDUAL_BALANCING;

  options->iparam[SICONOS_FRICTION_3D_ADMM_IPARAM_GET_PROBLEM_INFO] =
    SICONOS_FRICTION_3D_ADMM_GET_PROBLEM_INFO_NO;

  options->iparam[SICONOS_FRICTION_3D_ADMM_IPARAM_FULL_H] =
    SICONOS_FRICTION_3D_ADMM_FULL_H_NO;

  options->iparam[SICONOS_FRICTION_3D_ADMM_IPARAM_UPDATE_S]=
    SICONOS_FRICTION_3D_ADMM_UPDATE_S_YES;

  options->dparam[SICONOS_DPARAM_TOL] = 1e-6;
  options->dparam[SICONOS_FRICTION_3D_ADMM_RHO] = 0.1;
  options->dparam[SICONOS_FRICTION_3D_ADMM_RESTART_ETA] = 0.999;
  options->dparam[SICONOS_FRICTION_3D_ADMM_BALANCING_RESIDUAL_TAU]=2.0;
  options->dparam[SICONOS_FRICTION_3D_ADMM_BALANCING_RESIDUAL_PHI]=10.0;

  options->iparam[SICONOS_FRICTION_3D_ADMM_IPARAM_SYMMETRY] = SICONOS_FRICTION_3D_ADMM_FORCED_SYMMETRY;

  options->iparam[SICONOS_FRICTION_3D_IPARAM_RESCALING]=SICONOS_FRICTION_3D_RESCALING_NO;
  options->iparam[SICONOS_FRICTION_3D_IPARAM_RESCALING_CONE]=SICONOS_FRICTION_3D_RESCALING_CONE_NO;
}<|MERGE_RESOLUTION|>--- conflicted
+++ resolved
@@ -325,31 +325,18 @@
   size_t n = problem_original->M->size0;
   size_t m = 3 * nc;
 
-/**************************************************************************/
+  /**************************************************************************/
   /* Balancing                        ***************************************/
   /**************************************************************************/
 
   GlobalFrictionContactProblem* problem = gfc3d_balancing_problem(problem_original,options);
   gfc3d_balancing_go_to_balanced_variables(problem, options,
                                            reaction, velocity, globalVelocity);
-<<<<<<< HEAD
-
-
-  /* int and double parameters */
-  int* iparam = options->iparam;
-  double* dparam = options->dparam;
-  /* Number of contacts */
-  size_t nc = problem->numberOfContacts;
-  size_t n = problem->M->size0;
-  size_t m = 3 * nc;
-=======
   GlobalFrictionContactProblem* original_problem=NULL;
   if(iparam[SICONOS_FRICTION_3D_IPARAM_RESCALING]>0)
   {
     GlobalFrictionContactProblem_balancing_data  *data = (GlobalFrictionContactProblem_balancing_data * ) problem->env;
     original_problem = data->original_problem;
->>>>>>> ef904c1f
-
     assert(original_problem);
     original_problem->norm_b = cblas_dnrm2(m, original_problem->b, 1);
     original_problem->norm_q = cblas_dnrm2(n, original_problem->q, 1);
@@ -489,12 +476,6 @@
 
   /* storage for W = M + rho H H^T */
 
-<<<<<<< HEAD
-  NumericsMatrix *Htrans =  NM_transpose(H);
-
-  /* Compute M + rho H H^T (storage in W)*/
-=======
->>>>>>> ef904c1f
   NumericsMatrix *W = NM_create(NM_SPARSE,n,n);
   NM_triplet_alloc(W, n);
   W->matrix2->origin = NSM_TRIPLET;
@@ -513,63 +494,9 @@
 
   double norm_q = cblas_dnrm2(n, q, 1);
   problem->norm_q=norm_q;
-<<<<<<< HEAD
-
   double norm_b = cblas_dnrm2(m, b, 1);
   problem->norm_b=norm_b;
 
-  GlobalFrictionContactProblem* original_problem=NULL;
-  if(iparam[SICONOS_FRICTION_3D_IPARAM_RESCALING]>0)
-  {
-    GlobalFrictionContactProblem_balancing_data  *data = (GlobalFrictionContactProblem_balancing_data * ) problem->env;
-    original_problem = data->original_problem;
-
-
-    assert(original_problem);
-    original_problem->norm_b = cblas_dnrm2(m, original_problem->b, 1);
-    original_problem->norm_q = cblas_dnrm2(n, original_problem->q, 1);
-  }
-
-
-  if(options->iparam[SICONOS_FRICTION_3D_ADMM_IPARAM_GET_PROBLEM_INFO] ==
-      SICONOS_FRICTION_3D_ADMM_GET_PROBLEM_INFO_YES)
-  {
-    numerics_printf_verbose(1,"---- GFC3D - ADMM - Problem information");
-    numerics_printf_verbose(1,"---- GFC3D - ADMM - 1-norm of M = %g norm of q = %g ", NM_norm_1(M), norm_q);
-    numerics_printf_verbose(1,"---- GFC3D - ADMM - inf-norm of M = %g ", NM_norm_inf(M));
-    double eig_max = NM_iterated_power_method(M, 1e-08, 100);
-    double eig_min =  1./NM_iterated_power_method(NM_inv(M), 1e-08, 100);
-    numerics_printf_verbose(1,"---- GFC3D - ADMM - largest eigenvalue of M = %g ", eig_max);
-    numerics_printf_verbose(1,"---- GFC3D - ADMM - smallest eigenvalue of M = %g ", eig_min);
-    numerics_printf_verbose(1,"---- GFC3D - ADMM - conditioning of M = %g ", eig_max/eig_min);
-
-    numerics_printf_verbose(1,"---- GFC3D - ADMM - 1-norm of H = %g norm of b = %g ", NM_norm_1(H), norm_b);
-    numerics_printf_verbose(1,"---- GFC3D - ADMM - inf-norm of H = %g ", NM_norm_inf(H));
-    /* W = NM_create(NM_SPARSE,n,n); */
-    /* NM_triplet_alloc(W, n); */
-    /* W->matrix2->origin = NSM_TRIPLET; */
-    /* NM_gemm(1.0, H, Htrans, 0.0, W); */
-    /* numerics_printf_verbose(1,"---- GFC3D - ADMM - 1-norm of HH^T = %g  ", NM_norm_1(W)); */
-    /* numerics_printf_verbose(1,"---- GFC3D - ADMM - largest eigenvalue of HH^T = %g ", NM_iterated_power_method(W, 1e-08, 100)); */
-    /* numerics_printf_verbose(1,"---- GFC3D - ADMM - smallest eigenvalue of HH^T = %g ", NM_iterated_power_method(NM_inv(W), 1e-08, 100)); */
-    if(NM_is_symmetric(M))
-    {
-      numerics_printf_verbose(1,"---- GFC3D - ADMM -  M is symmetric");
-    }
-    else
-    {
-      numerics_printf_verbose(1,"---- GFC3D - ADMM -  M is not symmetric");
-    }
-
-    NM_clear(W);
-
-  }
-
-=======
-  double norm_b = cblas_dnrm2(m, b, 1);
-  problem->norm_b=norm_b;
-
->>>>>>> ef904c1f
   int internal_allocation=0;
   if(!options->dWork || options->dWorkSize != 2*m+n)
   {
@@ -1064,16 +991,6 @@
           numerics_printf_verbose(1,"---- GFC3D - ADMM  - We keep the tolerance on the residual to %14.7e", tolerance);
         }
 
-<<<<<<< HEAD
-=======
-        if(iparam[SICONOS_FRICTION_3D_IPARAM_RESCALING]>0)
-        {
-          gfc3d_balancing_go_to_balanced_variables(problem,
-                                                 options,
-                                                 reaction, velocity, v);
-        }
->>>>>>> ef904c1f
-
         if(rescaling_cone)
         {
           for(size_t contact = 0 ; contact < nc ; ++contact)

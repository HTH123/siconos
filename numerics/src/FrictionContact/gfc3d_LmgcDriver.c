--- conflicted
+++ resolved
@@ -22,13 +22,7 @@
 #include <sys/types.h>
 #include <sys/stat.h>
 #include <unistd.h>
-<<<<<<< HEAD
-
-
-
-
-=======
->>>>>>> 4c7915db
+
 #endif
 
 //#define USE_NM_DENSE
@@ -234,20 +228,10 @@
 #ifdef WITH_FCLIB
     fccounter++;
     struct stat st = {};
-<<<<<<< HEAD
-    
-=======
-
->>>>>>> 4c7915db
     if (stat("./fclib-hdf5/", &st) == -1) {
       mkdir("./fclib-hdf5/", 0700);
     }
 
-<<<<<<< HEAD
-    
-=======
-
->>>>>>> 4c7915db
     if (fccounter % freq_output == 0)
     {
       char fname[256];

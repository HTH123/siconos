--- conflicted
+++ resolved
@@ -78,11 +78,6 @@
   */
   void gfc3d_nsgs_wr(GlobalFrictionContactProblem* problem, double *reaction , double *velocity, double* globalVelocity, int* info,  SolverOptions* options);
 
-<<<<<<< HEAD
-  int gfc3d_nsgs_wr_setDefaultSolverOptions(SolverOptions* options);
-
-=======
->>>>>>> b0d46745
   void gfc3d_admm_wr(GlobalFrictionContactProblem* problem, double *reaction , double *velocity, double* globalVelocity, int* info,  SolverOptions* options);
 
   void  gfc3d_nonsmooth_Newton_AlartCurnier_wr(GlobalFrictionContactProblem* problem, double *reaction , double *velocity, double* globalVelocity, int *info, SolverOptions* options);
@@ -177,13 +172,7 @@
     */
   void gfc3d_ACLMFixedPoint(GlobalFrictionContactProblem*  problem, double*  reaction, double*  velocity,
                             double*  globalVelocity, int*  info, SolverOptions* options);
-<<<<<<< HEAD
-
-  int gfc3d_ACLMFixedPoint_setDefaultSolverOptions(SolverOptions* options);
-
-=======
-  
->>>>>>> b0d46745
+
   /** solver using PATH (via GAMS) for friction-contact 3D problem based on an AVI reformulation
       \param problem the friction-contact 3D problem to solve
       \param velocity global vector (n), in-out parameter
@@ -208,20 +197,9 @@
   void gfc3d_nonsmooth_Newton_AlartCurnier(GlobalFrictionContactProblem* problem, double *reaction, double *velocity, double *globalVelocity, int *info, SolverOptions* options);
 
   void gfc3d_VI_ExtraGradient(GlobalFrictionContactProblem* problem, double *reaction, double *velocity, double* globalVelocity, int* info, SolverOptions* options);
-<<<<<<< HEAD
-
-  int gfc3d_VI_ExtraGradient_setDefaultSolverOptions(SolverOptions* options);
-  void gfc3d_VI_FixedPointProjection(GlobalFrictionContactProblem* problem, double *reaction, double *velocity, double* globalVelocity, int* info, SolverOptions* options);
-
-  int gfc3d_VI_FixedPointProjection_setDefaultSolverOptions(SolverOptions* options);
-
-
-
-=======
   
   void gfc3d_VI_FixedPointProjection(GlobalFrictionContactProblem* problem, double *reaction, double *velocity, double* globalVelocity, int* info, SolverOptions* options);
-  
->>>>>>> b0d46745
+
 
   void gfc3d_ADMM(GlobalFrictionContactProblem*  problem, double*  reaction,
                   double*  velocity, double*  globalVelocity,
@@ -231,10 +209,6 @@
 
   void gfc3d_ADMM_free(GlobalFrictionContactProblem* problem, SolverOptions* options);
 
-<<<<<<< HEAD
-  int gfc3d_ADMM_setDefaultSolverOptions(SolverOptions* options);
-
-
 
   void gfc3d_IPM(GlobalFrictionContactProblem*  problem, double*  reaction,
                   double*  velocity, double*  globalVelocity,
@@ -244,9 +218,8 @@
 
   void gfc3d_IPM_free(GlobalFrictionContactProblem* problem, SolverOptions* options);
 
-  int gfc3d_IPM_setDefaultSolverOptions(SolverOptions* options);
-
-=======
+  void gfc3d_ipm_set_default(SolverOptions* options);
+
   /** \addtogroup SetSolverOptions @{
    */
   void gfc3d_nsn_ac_set_default(SolverOptions* options);
@@ -255,9 +228,6 @@
 
   /** @} */
 
-
-  
->>>>>>> b0d46745
 #if defined(__cplusplus) && !defined(BUILD_AS_CPP)
 }
 #endif

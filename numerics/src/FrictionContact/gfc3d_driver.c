--- conflicted
+++ resolved
@@ -194,10 +194,6 @@
     gfc3d_balancing_check_drift(balanced_problem,problem, reaction, velocity, globalVelocity,
                                 options);
 
-<<<<<<< HEAD
-
-=======
->>>>>>> ae729ff2
     problem = gfc3d_balancing_free(problem, options);
 
     break;

/* Siconos is a program dedicated to modeling, simulation and control
 * of non smooth dynamical systems.
 *
 * Copyright 2016 INRIA.
 *
 * Licensed under the Apache License, Version 2.0 (the "License");
 * you may not use this file except in compliance with the License.
 * You may obtain a copy of the License at
 *
 * http://www.apache.org/licenses/LICENSE-2.0
 *
 * Unless required by applicable law or agreed to in writing, software
 * distributed under the License is distributed on an "AS IS" BASIS,
 * WITHOUT WARRANTIES OR CONDITIONS OF ANY KIND, either express or implied.
 * See the License for the specific language governing permissions and
 * limitations under the License.
*/
#include "fc3d_onecontact_nonsmooth_Newton_solvers.h"
#include "fc3d_Path.h"
#include "fc3d_NCPGlockerFixedPoint.h"
#include "fc3d_projection.h"
#include "fc3d_unitary_enumerative.h"
#include "fc3d_compute_error.h"
#include "NCP_Solvers.h"
#include "SiconosBlas.h"
#include <stdio.h>
#include <stdlib.h>
#include <math.h>
#include <assert.h>
#include <time.h>
#include <float.h>

#define DEBUG_STDOUT
#define DEBUG_MESSAGES
#include "debug.h"

#pragma GCC diagnostic ignored "-Wmissing-prototypes"

void fake_compute_error_nsgs(FrictionContactProblem* problem, double *reaction, double *velocity, double tolerance, SolverOptions  *options,  double* error)
{
  int n = 3 * problem->numberOfContacts;
  *error = 0.;
  int i, m;
  m = 5 * n / 3;
  double err = INFINITY;
  for (i = 0 ; i < m ; ++i)
  {
    *error += Compute_NCP_error1(i, err);
  }
}
void fc3d_nsgs_update(int contact, FrictionContactProblem* problem, FrictionContactProblem* localproblem, double * reaction, SolverOptions* options)
{
  /* Build a local problem for a specific contact
     reaction corresponds to the global vector (size n) of the global problem.
  */
  /* Call the update function which depends on the storage for MGlobal/MBGlobal */
  /* Build a local problem for a specific contact
   reaction corresponds to the global vector (size n) of the global problem.
  */

  /* The part of MGlobal which corresponds to the current block is copied into MLocal */
  fc3d_nsgs_fillMLocal(problem, localproblem, contact);

  /****  Computation of qLocal = qBlock + sum over a row of blocks in MGlobal of the products MLocal.reactionBlock,
     excluding the block corresponding to the current contact. ****/
  fc3d_nsgs_computeqLocal(problem, localproblem, reaction, contact);

  /* Friction coefficient for current block*/
  localproblem->mu[0] = problem->mu[contact];


}
void fc3d_nsgs_initialize_local_solver(SolverPtr* solve, UpdatePtr* update, FreeSolverNSGSPtr* freeSolver, ComputeErrorPtr* computeError,
                                FrictionContactProblem* problem, FrictionContactProblem* localproblem,
                                SolverOptions * options, SolverOptions * localsolver_options)
{

  /** Connect to local solver */
  switch (localsolver_options->solverId)
  {
    /* Projection */
  case SICONOS_FRICTION_3D_ONECONTACT_ProjectionOnConeWithDiagonalization:
  {
    *solve = &fc3d_projectionWithDiagonalization_solve;
    *update = &fc3d_projectionWithDiagonalization_update;
    *freeSolver = (FreeSolverNSGSPtr)&fc3d_projection_free;
    *computeError = (ComputeErrorPtr)&fc3d_compute_error;
    fc3d_projection_initialize(problem, localproblem);
    break;
  }
  case SICONOS_FRICTION_3D_ONECONTACT_ProjectionOnCone:
  {
    *solve = &fc3d_projectionOnCone_solve;
    *update = &fc3d_projection_update;
    *freeSolver = (FreeSolverNSGSPtr)&fc3d_projection_free;
    *computeError = (ComputeErrorPtr)&fc3d_compute_error;
    fc3d_projection_initialize(problem, localproblem);
    break;
  }
  case SICONOS_FRICTION_3D_ONECONTACT_ProjectionOnConeWithLocalIteration:
  {
    *solve = &fc3d_projectionOnConeWithLocalIteration_solve;
    *update = &fc3d_projection_update;
    *freeSolver = (FreeSolverNSGSPtr)&fc3d_projectionOnConeWithLocalIteration_free;
    *computeError = (ComputeErrorPtr)&fc3d_compute_error;
    fc3d_projectionOnConeWithLocalIteration_initialize(problem, localproblem,localsolver_options );
    break;
  }
  case SICONOS_FRICTION_3D_ONECONTACT_ProjectionOnConeWithRegularization:
  {
    *solve = &fc3d_projectionOnCone_solve;
    *update = &fc3d_projection_update_with_regularization;
    *freeSolver = (FreeSolverNSGSPtr)&fc3d_projection_with_regularization_free;
    *computeError = (ComputeErrorPtr)&fc3d_compute_error;
    fc3d_projection_initialize_with_regularization(problem, localproblem);
    break;
  }
  /* Newton solver (Alart-Curnier) */
  case SICONOS_FRICTION_3D_ONECONTACT_NSN_AC:
  {
    *solve = &fc3d_onecontact_nonsmooth_Newton_solvers_solve;
    *update = &fc3d_onecontact_nonsmooth_Newton_AC_update;
    *freeSolver = (FreeSolverNSGSPtr)&fc3d_onecontact_nonsmooth_Newton_solvers_free;
    *computeError = (ComputeErrorPtr)&fc3d_compute_error;
    fc3d_onecontact_nonsmooth_Newton_solvers_initialize(problem, localproblem, localsolver_options);
    break;
  }
  case SICONOS_FRICTION_3D_ONECONTACT_NSN_AC_GP:
  {
    *solve = &fc3d_onecontact_nonsmooth_Newton_solvers_solve;
    *update = &fc3d_onecontact_nonsmooth_Newton_AC_update;
    *freeSolver = (FreeSolverNSGSPtr)&fc3d_onecontact_nonsmooth_Newton_solvers_free;
    *computeError = (ComputeErrorPtr)&fc3d_compute_error;
    fc3d_onecontact_nonsmooth_Newton_solvers_initialize(problem, localproblem, localsolver_options);
    break;
  }
  case SICONOS_FRICTION_3D_ONECONTACT_NSN_AC_GP_P:
  {
    *solve = &fc3d_onecontact_nonsmooth_Newton_solvers_solve;
    *update = &fc3d_onecontact_nonsmooth_Newton_AC_update;
    *freeSolver = (FreeSolverNSGSPtr)&fc3d_onecontact_nonsmooth_Newton_solvers_free;
    *computeError = (ComputeErrorPtr)&fc3d_compute_error;
    fc3d_onecontact_nonsmooth_Newton_solvers_initialize(problem, localproblem, localsolver_options);
    break;
  }  /* Newton solver (Glocker-Fischer-Burmeister)*/
  case SICONOS_FRICTION_3D_NCPGlockerFBNewton:
  {
    *solve = &fc3d_onecontact_nonsmooth_Newton_solvers_solve;
    *update = &NCPGlocker_update;
    *freeSolver = (FreeSolverNSGSPtr)&fc3d_onecontact_nonsmooth_Newton_solvers_free;
    *computeError = (ComputeErrorPtr)&fc3d_compute_error;
    // *computeError = &fake_compute_error;
    fc3d_onecontact_nonsmooth_Newton_solvers_initialize(problem, localproblem, localsolver_options);
    break;
  }
  /* Path solver (Glocker Formulation) */
  case SICONOS_FRICTION_3D_NCPGlockerFBPATH:
  {
    *solve = &fc3d_Path_solve;
    *freeSolver = (FreeSolverNSGSPtr)&fc3d_Path_free;
    *update = &NCPGlocker_update;
    *computeError = (ComputeErrorPtr)&fc3d_compute_error;
    // *computeError = &fake_compute_error;
    fc3d_Path_initialize(problem, localproblem, localsolver_options);
    break;
  }

  /* Fixed Point solver (Glocker Formulation) */
  case SICONOS_FRICTION_3D_NCPGlockerFBFixedPoint:
  {
    *solve = &fc3d_FixedP_solve;
    *update = &NCPGlocker_update;
    *freeSolver = (FreeSolverNSGSPtr)&fc3d_FixedP_free;
    /* *computeError = &fake_compute_error_nsgs; */
    *computeError = (ComputeErrorPtr)&fc3d_compute_error;
    fc3d_FixedP_initialize(problem, localproblem, localsolver_options);
    break;
  }
  /*iparam[4] > 10 are reserved for Tresca resolution */
  case SICONOS_FRICTION_3D_ONECONTACT_ProjectionOnCylinder:
  {
    *solve = &fc3d_projectionOnCylinder_solve;
    *update = &fc3d_projectionOnCylinder_update;
    *freeSolver = (FreeSolverNSGSPtr)&fc3d_projectionOnCylinder_free;
    *computeError = (ComputeErrorPtr)&fc3d_Tresca_compute_error;
    fc3d_projectionOnCylinder_initialize(problem, localproblem, options );
    break;
  }
    /*iparam[4] > 10 are reserved for Tresca resolution */
  case SICONOS_FRICTION_3D_ONECONTACT_ProjectionOnCylinderWithLocalIteration:
  {
    *solve = &fc3d_projectionOnCylinderWithLocalIteration_solve;
    *update = &fc3d_projectionOnCylinder_update;
    *freeSolver = (FreeSolverNSGSPtr)&fc3d_projectionOnCylinderWithLocalIteration_free;
    *computeError = (ComputeErrorPtr)&fc3d_Tresca_compute_error;
    fc3d_projectionOnCylinderWithLocalIteration_initialize(problem, localproblem, options, localsolver_options );
    break;
  }
  case SICONOS_FRICTION_3D_ONECONTACT_QUARTIC:
  {
    *solve = &fc3d_unitary_enumerative_solve;
    *update = &fc3d_nsgs_update;
    *freeSolver = (FreeSolverNSGSPtr)&fc3d_unitary_enumerative_free;
    *computeError = (ComputeErrorPtr)&fc3d_compute_error;
    fc3d_unitary_enumerative_initialize(localproblem);
    break;
  }
  case SICONOS_FRICTION_3D_ONECONTACT_QUARTIC_NU:
  {
    *solve = &fc3d_unitary_enumerative_solve;
    *update = &fc3d_nsgs_update;
    *freeSolver = (FreeSolverNSGSPtr)&fc3d_unitary_enumerative_free;
    *computeError = (ComputeErrorPtr)&fc3d_compute_error;
    fc3d_unitary_enumerative_initialize(localproblem);
    break;
  }
  default:
  {
    fprintf(stderr, "Numerics, fc3d_nsgs failed. Unknown internal solver : %s.\n", solver_options_id_to_name(localsolver_options->solverId));
    exit(EXIT_FAILURE);
  }
  }
}
void fc3d_nsgs_computeqLocal(FrictionContactProblem * problem, FrictionContactProblem * localproblem, double *reaction, int contact)
{

  double *qLocal = localproblem->q;
  int n = 3 * problem->numberOfContacts;


  int in = 3 * contact, it = in + 1, is = it + 1;

  /* qLocal computation*/



  qLocal[0] = problem->q[in];
  qLocal[1] =  problem->q[it];
  qLocal[2] =  problem->q[is];

  if (problem->M->storageType == 0)
  {
    double * MM = problem->M->matrix0;
    int incx = n, incy = 1;
    /* reaction current block set to zero, to exclude current contact block */
    double rin = reaction[in] ;
    double rit = reaction[it] ;
    double ris = reaction[is] ;
    reaction[in] = 0.0;
    reaction[it] = 0.0;
    reaction[is] = 0.0;
    qLocal[0] += cblas_ddot(n , &MM[in] , incx , reaction , incy);
    qLocal[1] += cblas_ddot(n , &MM[it] , incx , reaction , incy);
    qLocal[2] += cblas_ddot(n , &MM[is] , incx , reaction , incy);
    reaction[in] = rin;
    reaction[it] = rit;
    reaction[is] = ris;
  }
  else if (problem->M->storageType == 1)
  {
    /* qLocal += rowMB * reaction
     * with rowMB the row of blocks of MGlobal which corresponds
     * to the current contact
     */
    SBM_row_prod_no_diag_3x3(n, 3, contact, problem->M->matrix1, reaction, qLocal);
  }



}

void fc3d_nsgs_fillMLocal(FrictionContactProblem * problem, FrictionContactProblem * localproblem, int contact)
{

  NumericsMatrix * MGlobal = problem->M;

  int n = 3 * problem->numberOfContacts;


  int storageType = MGlobal->storageType;
  if (storageType == 0)
    // Dense storage
  {
    int in = 3 * contact, it = in + 1, is = it + 1;
    int inc = n * in;
    double * MM = MGlobal->matrix0;
    double * MLocal =  localproblem->M->matrix0;

    /* The part of MM which corresponds to the current block is copied into MLocal */
    MLocal[0] = MM[inc + in];
    MLocal[1] = MM[inc + it];
    MLocal[2] = MM[inc + is];
    inc += n;
    MLocal[3] = MM[inc + in];
    MLocal[4] = MM[inc + it];
    MLocal[5] = MM[inc + is];
    inc += n;
    MLocal[6] = MM[inc + in];
    MLocal[7] = MM[inc + it];
    MLocal[8] = MM[inc + is];
  }
  else if (storageType == 1)
  {
    int diagPos = getDiagonalBlockPos(MGlobal->matrix1, contact);
    localproblem->M->matrix0 = MGlobal->matrix1->block[diagPos];

  }
  else
    numericsError("fc3d_projection -", "unknown storage type for matrix M");
}


/* swap two indices */
void uint_swap (unsigned int *a, unsigned int *b)
{
    unsigned int temp = *a;
    *a = *b;
    *b = temp;
}

/* shuffle an unsigned array */
void uint_shuffle (unsigned int *a, unsigned int n) {

  for (unsigned int i = 0; i < n - 1; i++)
  {
    uint_swap  (&a[i], &a[i + rand()%(n - i)]);
  }
}



void fc3d_nsgs(FrictionContactProblem* problem, double *reaction, double *velocity, int* info, SolverOptions* options)
{
  /* int and double parameters */
  int* iparam = options->iparam;
  double* dparam = options->dparam;
  /* Number of contacts */
  unsigned int nc = problem->numberOfContacts;
  /* Maximum number of iterations */
  int itermax = iparam[0];
  /* Tolerance */
  double tolerance = dparam[0];
  double normq = cblas_dnrm2(nc*3 , problem->q , 1);

  if (*info == 0)
    return;

  if (options->numberOfInternalSolvers < 1)
  {
    numericsError("fc3d_nsgs", "The NSGS method needs options for the internal solvers, options[0].numberOfInternalSolvers should be >= 1");
  }
  assert(options->internalSolvers);

  SolverOptions * localsolver_options = options->internalSolvers;


  SolverPtr local_solver = NULL;
  UpdatePtr update_localproblem = NULL;
  FreeSolverNSGSPtr freeSolver = NULL;
  ComputeErrorPtr computeError = NULL;

  /* Connect local solver and local problem*/
  FrictionContactProblem* localproblem = (FrictionContactProblem*)malloc(sizeof(FrictionContactProblem));
  localproblem->numberOfContacts = 1;
  localproblem->dimension = 3;
  localproblem->q = (double*)malloc(3 * sizeof(double));
  localproblem->mu = (double*)malloc(sizeof(double));

  if (problem->M->storageType == NM_DENSE || problem->M->storageType == NM_SPARSE)
  {
    localproblem->M = createNumericsMatrixFromData(NM_DENSE, 3, 3,
                                           malloc(9 * sizeof(double)));
  }
  else /* NM_SPARSE_BLOCK */
  {
    localproblem->M = createNumericsMatrixFromData(NM_DENSE, 3, 3, NULL);
  }


  fc3d_nsgs_initialize_local_solver(&local_solver, &update_localproblem,
                             (FreeSolverNSGSPtr *)&freeSolver, &computeError,
                             problem , localproblem,
                             options, localsolver_options);

  /*****  NSGS Iterations *****/
  int iter = 0; /* Current iteration number */
  double error = 1.; /* Current error */
  int hasNotConverged = 1;
  unsigned int contact; /* Number of the current row of blocks in M */

  unsigned int *scontacts = NULL;
  if (iparam[5] == SICONOS_FRICTION_3D_NSGS_SHUFFLE_TRUE||
      iparam[5] == SICONOS_FRICTION_3D_NSGS_SHUFFLE_TRUE_EACH_LOOP) /* shuffle */
  {
    if (iparam[6] >0)
    {
      srand((unsigned int)iparam[6]);
    }
    else
      srand(1);
    scontacts = (unsigned int *) malloc(nc * sizeof(unsigned int));
    for (unsigned int i = 0; i<nc ; ++i)
    {
      scontacts[i] = i;
    }
    uint_shuffle(scontacts, nc);
    /* printf("scontacts :\t"); */
    /* for (unsigned int i = 0; i<nc ; ++i) printf("%i\t", scontacts[i]); */
    /* printf("\n"); */
  }
  /*  dparam[0]= dparam[2]; // set the tolerance for the local solver */
  if (iparam[1] == SICONOS_FRICTION_3D_NSGS_ERROR_EVALUATION_LIGHT_WITH_FULL_FINAL ||
      iparam[1] == SICONOS_FRICTION_3D_NSGS_ERROR_EVALUATION_LIGHT)
  {
    double local_reaction[3];
    while ((iter < itermax) && (hasNotConverged > 0))
    {

      ++iter;
      /* Loop through the contact points */
      //cblas_dcopy( n , q , incx , velocity , incy );
      error = 0.0;

      for (unsigned int i= 0 ; i < nc ; ++i)
      {
        if (iparam[5])
        {
          contact = scontacts[i];
        }
        else
        {
          contact = i;
        }

        if (verbose > 1) printf("----------------------------------- Contact Number %i\n", contact);
        (*update_localproblem)(contact, problem, localproblem, reaction, localsolver_options);

        localsolver_options->iparam[4] = contact;

        double localreaction[3] = { reaction[contact*3 + 0],
                                    reaction[contact*3 + 1],
                                    reaction[contact*3 + 2] };

        (*local_solver)(localproblem, localreaction, localsolver_options);

        error += pow(reaction[3 * contact + 0] - localreaction[0], 2) +
                 pow(reaction[3 * contact + 1] - localreaction[1], 2) +
                 pow(reaction[3 * contact + 2] - localreaction[2], 2);

        if ((localsolver_options->dparam[1] > 1.0)
            && iparam[14] == SICONOS_FRICTION_3D_NSGS_FILTER_LOCAL_SOLUTION_TRUE)
        {
<<<<<<< HEAD
          DEBUG_EXPR(
            frictionContact_display(localproblem);
            printf("Discard local reaction for contact %i at iteration %i with local_error = %e\n", contact, iter, localsolver_options->dparam[1]);
            local_reaction[0] = reaction[3 * contact];
            local_reaction[1] = reaction[3 * contact + 1];
            local_reaction[2] = reaction[3 * contact + 2];
            fc3d_projectionOnConeWithLocalIteration_initialize(problem, localproblem, localsolver_options );
            fc3d_projectionOnConeWithLocalIteration_solve (localproblem, local_reaction , localsolver_options);
            printf("Try local fc3d_projectionOnConeWithLocalIteration_solve with local_error = %e\n", localsolver_options->dparam[1]);
            (*local_solver)(localproblem, local_reaction , localsolver_options);
            printf("Try local another newton solve with local_error = %e\n", localsolver_options->dparam[1]);
            if (localsolver_options->dparam[1] <= localsolver_options->dparam[0])
            {
              DEBUG_PRINTF("Finally keep the local solution = %e\n", localsolver_options->dparam[1]);
              reaction[3 * contact]     = local_reaction[0];
              reaction[3 * contact + 1] = local_reaction[1];
              reaction[3 * contact + 2] = local_reaction[2];
              getchar();
            }
            );

=======
          DEBUG_EXPR(frictionContact_display(localproblem));
          DEBUG_PRINTF("Discard local reaction for contact %i at iteration %i "
                       "with local_error = %e\n",
                       contact, iter, localsolver_options->dparam[1]);
>>>>>>> 0c6b7762
        }
        else
          memcpy(&reaction[contact*3], localreaction, sizeof(double)*3);
      }


      /* **** Criterium convergence **** */
      error = sqrt(error);
      double norm_r = cblas_dnrm2(nc*3 , reaction , 1);
      if (fabs(norm_r) > DBL_EPSILON)
        error /= norm_r;


      if (error < tolerance)
      {
        hasNotConverged = 0;
        if (verbose > 0)
          printf("----------------------------------- FC3D - NSGS - Iteration %i Residual = %14.7e < %7.3e\n", iter, error, options->dparam[0]);
      }
      else
      {
        if (verbose > 0)
          printf("----------------------------------- FC3D - NSGS - Iteration %i Residual = %14.7e > %7.3e\n", iter, error, options->dparam[0]);
      }
      *info = hasNotConverged;
    }

    if (iparam[1] == SICONOS_FRICTION_3D_NSGS_ERROR_EVALUATION_LIGHT_WITH_FULL_FINAL) /* Full criterium */
    {
      double absolute_error;
      (*computeError)(problem, reaction , velocity, tolerance, options, normq, &absolute_error);
      if (verbose > 0)
      {
        if (absolute_error > error)
        {
          printf("--------------------------- FC3D - NSGS - Warning absolute Residual = %14.7e is larger than incremental error = %14.7e\n", absolute_error, error);
        }
      }
    }
  }
  else if (iparam[1] == SICONOS_FRICTION_3D_NSGS_ERROR_EVALUATION_FULL
           || iparam[1] == SICONOS_FRICTION_3D_NSGS_ERROR_EVALUATION_ADAPTIVE)
  {
    if (iparam[5] == SICONOS_FRICTION_3D_NSGS_SHUFFLE_TRUE) /* shuffle */
    {
      if (iparam[4] == SICONOS_FRICTION_3D_NSGS_RELAXATION_TRUE) /* relaxation */
      {
        double omega = dparam[8];
        while ((iter < itermax) && (hasNotConverged > 0))
        {
          ++iter;
          /* Loop through the contact points */
          //cblas_dcopy( n , q , incx , velocity , incy );
          for (unsigned int i= 0 ; i < nc ; ++i)
          {

            contact = scontacts[i];

            if (verbose > 1) printf("----------------------------------- Contact Number %i\n", contact);
            (*update_localproblem)(contact, problem, localproblem, reaction, localsolver_options);
            localsolver_options->iparam[4] = contact;

            double localreaction[3] = { reaction[contact*3 + 0],
                                        reaction[contact*3 + 1],
                                        reaction[contact*3 + 2] };

            (*local_solver)(localproblem, localreaction, localsolver_options);

            /* perform relaxation */
            localreaction[0] = omega*localreaction[0]+(1.0-omega)*reaction[contact*3+0];
            localreaction[1] = omega*localreaction[1]+(1.0-omega)*reaction[contact*3+1];
            localreaction[2] = omega*localreaction[2]+(1.0-omega)*reaction[contact*3+2];

            if ((localsolver_options->dparam[1] > 1.0)
                && iparam[14] == SICONOS_FRICTION_3D_NSGS_FILTER_LOCAL_SOLUTION_TRUE)
            {
              DEBUG_EXPR(frictionContact_display(localproblem));
              DEBUG_PRINTF("Discard local reaction for contact %i at iteration %i "
                           "with local_error = %e\n",
                           contact, iter, localsolver_options->dparam[1]);
            }
            else
              memcpy(&reaction[contact*3], localreaction, sizeof(double)*3);
          }

          /* **** Criterium convergence **** */
          if (iparam[8] >0)
          {
            if (iter % iparam[8] ==0 )
              (*computeError)(problem, reaction , velocity, tolerance, options, normq,  &error);
          }
          else
            (*computeError)(problem, reaction , velocity, tolerance, options, normq,  &error);

          if (error < tolerance)
          {
            hasNotConverged = 0;
            if (verbose > 0)
              printf("----------------------------------- FC3D - NSGS - Iteration %i Residual = %14.7e < %7.3e\n", iter, error, options->dparam[0]);
          }
          else
          {
            if (verbose > 0)
              printf("----------------------------------- FC3D - NSGS - Iteration %i Residual = %14.7e > %7.3e\n", iter, error, options->dparam[0]);
          }

          *info = hasNotConverged;

          if (options->callback)
          {
            options->callback->collectStatsIteration(options->callback->env, 3 * nc,
                                                     reaction, velocity,
                                                     error, NULL);
          }
        } /* end while loop */
      }
      else if (iparam[4] == SICONOS_FRICTION_3D_NSGS_RELAXATION_FALSE)
      {
        while ((iter < itermax) && (hasNotConverged > 0))
        {
          ++iter;
          /* Loop through the contact points */
          //cblas_dcopy( n , q , incx , velocity , incy );

          for (unsigned int i= 0 ; i < nc ; ++i)
          {
            contact = scontacts[i];

            if (verbose > 1) printf("----------------------------------- Contact Number %i\n", contact);
            (*update_localproblem)(contact, problem, localproblem, reaction, localsolver_options);
            localsolver_options->iparam[4] = contact;

            double localreaction[3] = { reaction[contact*3 + 0],
                                        reaction[contact*3 + 1],
                                        reaction[contact*3 + 2] };

            (*local_solver)(localproblem, localreaction, localsolver_options);

            if ((localsolver_options->dparam[1] > 1.0)
                && iparam[14] == SICONOS_FRICTION_3D_NSGS_FILTER_LOCAL_SOLUTION_TRUE)
            {
              DEBUG_EXPR(frictionContact_display(localproblem));
              DEBUG_PRINTF("Discard local reaction for contact %i at iteration %i "
                           "with local_error = %e\n",
                           contact, iter, localsolver_options->dparam[1]);
            }
            else
              memcpy(&reaction[contact*3], localreaction, sizeof(double)*3);
          }

          /* **** Criterium convergence **** */
          if (iparam[8] >0)
          {
            if (iter % iparam[8] ==0 )
              (*computeError)(problem, reaction , velocity, tolerance, options, normq,  &error);
          }
          else
            (*computeError)(problem, reaction , velocity, tolerance, options, normq,  &error);


          if (verbose > 0)
            printf("----------------------------------- FC3D - NSGS - Iteration %i Residual = %14.7e <= %7.3e\n", iter, error, options->dparam[0]);
          if (error < tolerance) hasNotConverged = 0;
          *info = hasNotConverged;

          if (options->callback)
          {
            options->callback->collectStatsIteration(options->callback->env, 3 * nc,
                                                     reaction, velocity,
                                                     error, NULL);
          }
        }
      }
      else
      {
        numericsError("fc3d_nsgs", "iparam[4] must be equal to SICONOS_FRICTION_3D_NSGS_RELAXATION_TRUE (0) or SICONOS_FRICTION_3D_NSGS_RELAXATION_FALSE (1)");
      }
    }
    else if (iparam[5] == SICONOS_FRICTION_3D_NSGS_SHUFFLE_TRUE_EACH_LOOP) /* shuffle in each loop */
    {
      if (iparam[4] == SICONOS_FRICTION_3D_NSGS_RELAXATION_TRUE)
      {
        double reactionold[3];

        double omega = dparam[8];
        while ((iter < itermax) && (hasNotConverged > 0))
        {
          ++iter;
          uint_shuffle(scontacts, nc);

          /* Loop through the contact points */
          //cblas_dcopy( n , q , incx , velocity , incy );

          for (unsigned int i= 0 ; i < nc ; ++i)
          {

            contact = scontacts[i];

            if (verbose > 1) printf("----------------------------------- Contact Number %i\n", contact);
            (*update_localproblem)(contact, problem, localproblem, reaction, localsolver_options);

            localsolver_options->iparam[4] = contact; /* We write in dWork always with respect to the initial index i*/

            double localreaction[3] = { reaction[contact*3 + 0],
                                        reaction[contact*3 + 1],
                                        reaction[contact*3 + 2] };

            (*local_solver)(localproblem, localreaction, localsolver_options);

            /* perform relaxation */
            localreaction[0] = omega*localreaction[0]+(1.0-omega)*reaction[contact*3+0];
            localreaction[1] = omega*localreaction[1]+(1.0-omega)*reaction[contact*3+1];
            localreaction[2] = omega*localreaction[2]+(1.0-omega)*reaction[contact*3+2];

            if ((localsolver_options->dparam[1] > 1.0)
                && iparam[14] == SICONOS_FRICTION_3D_NSGS_FILTER_LOCAL_SOLUTION_TRUE)
            {
              DEBUG_EXPR(frictionContact_display(localproblem));
              DEBUG_PRINTF("Discard local reaction for contact %i at iteration %i "
                           "with local_error = %e\n",
                           contact, iter, localsolver_options->dparam[1]);
            }
            else
              memcpy(&reaction[contact*3], localreaction, sizeof(double)*3);
          }

          /* **** Criterium convergence **** */

          if (iparam[8] >0)
          {
            if (iter % iparam[8] ==0 )
              (*computeError)(problem, reaction , velocity, tolerance, options, normq,  &error);
          }
          else
            (*computeError)(problem, reaction , velocity, tolerance, options, normq,  &error);

          if (error < tolerance)
          {
            hasNotConverged = 0;
            if (verbose > 0)
              printf("----------------------------------- FC3D - NSGS - Iteration %i Residual = %14.7e < %7.3e\n", iter, error, options->dparam[0]);
          }
          else
          {
            if (verbose > 0)
              printf("----------------------------------- FC3D - NSGS - Iteration %i Residual = %14.7e > %7.3e\n", iter, error, options->dparam[0]);
          }

          *info = hasNotConverged;

          if (options->callback)
          {
            options->callback->collectStatsIteration(options->callback->env, 3 * nc,
                                                     reaction, velocity,
                                                     error, NULL);
          }
        }

      }
      else if (iparam[4] == SICONOS_FRICTION_3D_NSGS_RELAXATION_FALSE)
      {
        while ((iter < itermax) && (hasNotConverged > 0))
        {
          ++iter;
          uint_shuffle(scontacts, nc);
          /* Loop through the contact points */
          //cblas_dcopy( n , q , incx , velocity , incy );
          for (unsigned int i= 0 ; i < nc ; ++i)
          {
            contact = scontacts[i];
            if (verbose > 1) printf("----------------------------------- Contact Number %i\n", contact);
            (*update_localproblem)(contact, problem, localproblem, reaction, localsolver_options);
            localsolver_options->iparam[4] = contact; /* We write in dWork always with respect to the initial index i*/

            double localreaction[3] = { reaction[contact*3 + 0],
                                        reaction[contact*3 + 1],
                                        reaction[contact*3 + 2] };

            (*local_solver)(localproblem, localreaction, localsolver_options);

            if ((localsolver_options->dparam[1] > 1.0)
                && iparam[14] == SICONOS_FRICTION_3D_NSGS_FILTER_LOCAL_SOLUTION_TRUE)
            {
              DEBUG_EXPR(frictionContact_display(localproblem));
              DEBUG_PRINTF("Discard local reaction for contact %i at iteration %i "
                           "with local_error = %e\n",
                           contact, iter, localsolver_options->dparam[1]);
            }
            else
              memcpy(&reaction[contact*3], localreaction, sizeof(double)*3);
          }
          /* **** Criterium convergence **** */
          if (iparam[8] >0)
          {
            if (iter % iparam[8] ==0 )
              (*computeError)(problem, reaction , velocity, tolerance, options, normq,  &error);
          }
          else
            (*computeError)(problem, reaction , velocity, tolerance, options, normq,  &error);


          if (error < tolerance)
          {
            hasNotConverged = 0;
            if (verbose > 0)
              printf("----------------------------------- FC3D - NSGS - Iteration %i Residual = %14.7e < %7.3e\n", iter, error, options->dparam[0]);
          }
          else
          {
            if (verbose > 0)
              printf("----------------------------------- FC3D - NSGS - Iteration %i Residual = %14.7e > %7.3e\n", iter, error, options->dparam[0]);
          }

          *info = hasNotConverged;

          if (options->callback)
          {
            options->callback->collectStatsIteration(options->callback->env, 3 * nc,
                                                     reaction, velocity,
                                                     error, NULL);
          }
        }
      }
      else
      {
        numericsError("fc3d_nsgs", "iparam[4] must be equal to SICONOS_FRICTION_3D_NSGS_RELAXATION_TRUE (0) or SICONOS_FRICTION_3D_NSGS_RELAXATION_FALSE (1)");
      }
    }
    else if (iparam[5] == SICONOS_FRICTION_3D_NSGS_SHUFFLE_FALSE) /* no shufle */
    {

      if(iparam[4] == SICONOS_FRICTION_3D_NSGS_RELAXATION_TRUE)
      {
        double reactionold[3];
        double omega = dparam[8];
        while ((iter < itermax) && (hasNotConverged > 0))
        {
          ++iter;
          /* Loop through the contact points */
          //cblas_dcopy( n , q , incx , velocity , incy );
          for (contact= 0 ; contact < nc ; ++contact)
          {
            reactionold[0] = reaction[3 * contact];
            reactionold[1] = reaction[3 * contact + 1];
            reactionold[2] = reaction[3 * contact + 2];

            if (verbose > 1) printf("----------------------------------- Contact Number %i\n", contact);
            (*update_localproblem)(contact, problem, localproblem, reaction, localsolver_options);
            localsolver_options->iparam[4] = contact;

            double localreaction[3] = { reaction[contact*3 + 0],
                                        reaction[contact*3 + 1],
                                        reaction[contact*3 + 2] };

            (*local_solver)(localproblem, localreaction, localsolver_options);

            /* perform relaxation */
            localreaction[0] = omega*localreaction[0]+(1.0-omega)*reaction[contact*3+0];
            localreaction[1] = omega*localreaction[1]+(1.0-omega)*reaction[contact*3+1];
            localreaction[2] = omega*localreaction[2]+(1.0-omega)*reaction[contact*3+2];

            if ((localsolver_options->dparam[1] > 1.0)
                && iparam[14] == SICONOS_FRICTION_3D_NSGS_FILTER_LOCAL_SOLUTION_TRUE)
            {
              DEBUG_EXPR(frictionContact_display(localproblem));
              DEBUG_PRINTF("Discard local reaction for contact %i at iteration %i "
                           "with local_error = %e\n",
                           contact, iter, localsolver_options->dparam[1]);
            }
            else
              memcpy(&reaction[contact*3], localreaction, sizeof(double)*3);
          }

          /* **** Criterium convergence **** */

          if (iparam[8] >0)
          {
            if (iter % iparam[8] ==0 )
              (*computeError)(problem, reaction , velocity, tolerance, options, normq,  &error);
          }
          else
            (*computeError)(problem, reaction , velocity, tolerance, options, normq,  &error);


          if (error < tolerance)
          {
            hasNotConverged = 0;
            if (verbose > 0)
              printf("----------------------------------- FC3D - NSGS - Iteration %i Residual = %14.7e < %7.3e\n", iter, error, options->dparam[0]);
          }
          else
          {
            if (verbose > 0)
              printf("----------------------------------- FC3D - NSGS - Iteration %i Residual = %14.7e > %7.3e\n", iter, error, options->dparam[0]);
          }

          *info = hasNotConverged;

          if (options->callback)
          {
            options->callback->collectStatsIteration(options->callback->env, 3 * nc,
                                                     reaction, velocity,
                                                     error, NULL);
          }
        }

      }
      else if (iparam[4] == SICONOS_FRICTION_3D_NSGS_RELAXATION_FALSE)
      {
        while ((iter < itermax) && (hasNotConverged > 0))
        {
          ++iter;
          /* Loop through the contact points */
          //cblas_dcopy( n , q , incx , velocity , incy );

          for (contact= 0 ; contact < nc ; ++contact)
          {


            if (verbose > 1) printf("----------------------------------- Contact Number %i\n", contact);

            (*update_localproblem)(contact, problem, localproblem, reaction, localsolver_options);
            localsolver_options->iparam[4] = contact;

            double localreaction[3] = { reaction[contact*3 + 0],
                                        reaction[contact*3 + 1],
                                        reaction[contact*3 + 2] };

            (*local_solver)(localproblem, localreaction, localsolver_options);

            if ((localsolver_options->dparam[1] > 1.0)
                && iparam[14] == SICONOS_FRICTION_3D_NSGS_FILTER_LOCAL_SOLUTION_TRUE)
            {
              DEBUG_EXPR(frictionContact_display(localproblem));
              DEBUG_PRINTF("Discard local reaction for contact %i at iteration %i "
                           "with local_error = %e\n",
                           contact, iter, localsolver_options->dparam[1]);
            }
            else
              memcpy(&reaction[contact*3], localreaction, sizeof(double)*3);
          }

          /* **** Criterium convergence **** */
          if (iparam[8] >0)
          {
            if (iter % iparam[8] == 0) {
              (*computeError)(problem, reaction , velocity, tolerance, options, normq,  &error);
              if (error > tolerance && iparam[1] == SICONOS_FRICTION_3D_NSGS_ERROR_EVALUATION_ADAPTIVE)
                iparam[8] *= 2;
            }
            if (verbose > 0)
              printf("----------------------------------- FC3D - NSGS - Iteration %i iparam[8] = %i, iparam[1] = % i \n", iter, iparam[8], iparam[1]);
          }
          else
            (*computeError)(problem, reaction , velocity, tolerance, options, normq,  &error);

          if (error < tolerance)
          {
            hasNotConverged = 0;
            if (verbose > 0)
              printf("----------------------------------- FC3D - NSGS - Iteration %i Residual = %14.7e < %7.3e\n", iter, error, options->dparam[0]);
          }
          else
          {
            if (verbose > 0)
              printf("----------------------------------- FC3D - NSGS - Iteration %i Residual = %14.7e > %7.3e\n", iter, error, options->dparam[0]);
          }

          *info = hasNotConverged;

          if (options->callback)
          {
            options->callback->collectStatsIteration(options->callback->env, 3 * nc,
                                                     reaction, velocity,
                                                     error, NULL);
          }
        }
        if (iparam[1] == SICONOS_FRICTION_3D_NSGS_ERROR_EVALUATION_ADAPTIVE && (iter == iparam[8] || iparam[8] > itermax))
        {
          iparam[8] = iparam[8]==1 ? 1 : iparam[8]/2;
          if (iter == itermax)
            (*computeError)(problem, reaction , velocity, tolerance, options, normq,  &error);
        }
        if (verbose > 0)
              printf("----------------------------------- FC3D - NSGS - Iteration %i iparam[8] = %i, iparam[1] = % i \n", iter, iparam[8], iparam[1]);

      }
      else
      {
        numericsError("fc3d_nsgs", "iparam[4] must be equal to SICONOS_FRICTION_3D_NSGS_RELAXATION_TRUE (0) or SICONOS_FRICTION_3D_NSGS_RELAXATION_FALSE (1)");
      }
    }
    else
    {
      numericsError("fc3d_nsgs", "iparam[5] must be equal to SICONOS_FRICTION_3D_NSGS_SHUFFLE_FALSE (0), SICONOS_FRICTION_3D_NSGS_SHUFFLE_TRUE (1) or  SICONOS_FRICTION_3D_NSGS_SHUFFLE_TRUE_EACH_LOOP (2)");
    }
  }
  else
  {
    numericsError("fc3d_nsgs", "iparam[1] must be equal to SICONOS_FRICTION_3D_NSGS_ERROR_EVALUATION_FULL (0), SICONOS_FRICTION_3D_NSGS_ERROR_EVALUATION_LIGHT_WITH_FULL_FINAL (1), SICONOS_FRICTION_3D_NSGS_ERROR_EVALUATION_LIGHT (2) or SICONOS_FRICTION_3D_NSGS_ERROR_EVALUATION_ADAPTIVE (3)");
  }

  /** return parameter values */
  dparam[0] = tolerance;
  dparam[1] = error;
  iparam[7] = iter;

  /** Free memory **/
  (*freeSolver)(problem,localproblem,localsolver_options);
  if (problem->M->storageType == NM_DENSE && localproblem->M->matrix0)
  {
    free(localproblem->M->matrix0);
  }
  localproblem->M->matrix0 = NULL;
  freeFrictionContactProblem(localproblem);

  if (scontacts) /* shuffle */
  {
    free(scontacts);
  }

}

int fc3d_nsgs_setDefaultSolverOptions(SolverOptions* options)
{
  int i;
  if (verbose > 0)
  {
    printf("Set the Default SolverOptions for the NSGS Solver\n");
  }

  /*  strcpy(options->solverName,"NSGS");*/
  options->solverId = SICONOS_FRICTION_3D_NSGS;
  options->numberOfInternalSolvers = 1;
  options->isSet = 1;
  options->filterOn = 1;
  options->iSize = 20;
  options->dSize = 20;
  options->iparam = (int *)malloc(options->iSize * sizeof(int));
  options->dparam = (double *)malloc(options->dSize * sizeof(double));
  options->dWork = NULL;
  solver_options_nullify(options);
  for (i = 0; i < 10; i++)
  {
    options->iparam[i] = 0;
    options->dparam[i] = 0.0;
  }
  options->iparam[0] = 1000;
  options->dparam[0] = 1e-4;
  options->internalSolvers = (SolverOptions *)malloc(sizeof(SolverOptions));
  fc3d_onecontact_nonsmooth_Newtow_setDefaultSolverOptions(options->internalSolvers);

  return 0;
}<|MERGE_RESOLUTION|>--- conflicted
+++ resolved
@@ -450,7 +450,6 @@
         if ((localsolver_options->dparam[1] > 1.0)
             && iparam[14] == SICONOS_FRICTION_3D_NSGS_FILTER_LOCAL_SOLUTION_TRUE)
         {
-<<<<<<< HEAD
           DEBUG_EXPR(
             frictionContact_display(localproblem);
             printf("Discard local reaction for contact %i at iteration %i with local_error = %e\n", contact, iter, localsolver_options->dparam[1]);
@@ -471,13 +470,6 @@
               getchar();
             }
             );
-
-=======
-          DEBUG_EXPR(frictionContact_display(localproblem));
-          DEBUG_PRINTF("Discard local reaction for contact %i at iteration %i "
-                       "with local_error = %e\n",
-                       contact, iter, localsolver_options->dparam[1]);
->>>>>>> 0c6b7762
         }
         else
           memcpy(&reaction[contact*3], localreaction, sizeof(double)*3);

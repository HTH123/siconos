/* Siconos is a program dedicated to modeling, simulation and control
 * of non smooth dynamical systems.
 *
 * Copyright 2016 INRIA.
 *
 * Licensed under the Apache License, Version 2.0 (the "License");
 * you may not use this file except in compliance with the License.
 * You may obtain a copy of the License at
 *
 * http://www.apache.org/licenses/LICENSE-2.0
 *
 * Unless required by applicable law or agreed to in writing, software
 * distributed under the License is distributed on an "AS IS" BASIS,
 * WITHOUT WARRANTIES OR CONDITIONS OF ANY KIND, either express or implied.
 * See the License for the specific language governing permissions and
 * limitations under the License.
*/
#include "fc3d_onecontact_nonsmooth_Newton_solvers.h"
#include "fc3d_Path.h"
#include "fc3d_NCPGlockerFixedPoint.h"
#include "fc3d_projection.h"
#include "fc3d_unitary_enumerative.h"
#include "fc3d_compute_error.h"
#include "NCP_Solvers.h"
#include "SiconosBlas.h"
#include <stdio.h>
#include <stdlib.h>
#include <math.h>
#include <assert.h>
#include <time.h>
#include <float.h>

#pragma GCC diagnostic ignored "-Wmissing-prototypes"

void fake_compute_error_nsgs(FrictionContactProblem* problem, double *reaction, double *velocity, double tolerance, SolverOptions  *options,  double* error)
{
  int n = 3 * problem->numberOfContacts;
  *error = 0.;
  int i, m;
  m = 5 * n / 3;
  double err = INFINITY;
  for (i = 0 ; i < m ; ++i)
  {
    *error += Compute_NCP_error1(i, err);
  }
}
void fc3d_nsgs_update(int contact, FrictionContactProblem* problem, FrictionContactProblem* localproblem, double * reaction, SolverOptions* options)
{
  /* Build a local problem for a specific contact
     reaction corresponds to the global vector (size n) of the global problem.
  */
  /* Call the update function which depends on the storage for MGlobal/MBGlobal */
  /* Build a local problem for a specific contact
   reaction corresponds to the global vector (size n) of the global problem.
  */

  /* The part of MGlobal which corresponds to the current block is copied into MLocal */
  fc3d_nsgs_fillMLocal(problem, localproblem, contact);

  /****  Computation of qLocal = qBlock + sum over a row of blocks in MGlobal of the products MLocal.reactionBlock,
     excluding the block corresponding to the current contact. ****/
  fc3d_nsgs_computeqLocal(problem, localproblem, reaction, contact);

  /* Friction coefficient for current block*/
  localproblem->mu[0] = problem->mu[contact];


}
void fc3d_nsgs_initialize_local_solver(SolverPtr* solve, UpdatePtr* update, FreeSolverNSGSPtr* freeSolver, ComputeErrorPtr* computeError,
                                FrictionContactProblem* problem, FrictionContactProblem* localproblem,
                                SolverOptions * options, SolverOptions * localsolver_options)
{

  /** Connect to local solver */
  switch (localsolver_options->solverId)
  {
    /* Projection */
  case SICONOS_FRICTION_3D_ONECONTACT_ProjectionOnConeWithDiagonalization:
  {
    *solve = &fc3d_projectionWithDiagonalization_solve;
    *update = &fc3d_projectionWithDiagonalization_update;
    *freeSolver = (FreeSolverNSGSPtr)&fc3d_projection_free;
    *computeError = (ComputeErrorPtr)&fc3d_compute_error;
    fc3d_projection_initialize(problem, localproblem);
    break;
  }
  case SICONOS_FRICTION_3D_ONECONTACT_ProjectionOnCone:
  {
    *solve = &fc3d_projectionOnCone_solve;
    *update = &fc3d_projection_update;
    *freeSolver = (FreeSolverNSGSPtr)&fc3d_projection_free;
    *computeError = (ComputeErrorPtr)&fc3d_compute_error;
    fc3d_projection_initialize(problem, localproblem);
    break;
  }
  case SICONOS_FRICTION_3D_ONECONTACT_ProjectionOnConeWithLocalIteration:
  {
    *solve = &fc3d_projectionOnConeWithLocalIteration_solve;
    *update = &fc3d_projection_update;
    *freeSolver = (FreeSolverNSGSPtr)&fc3d_projectionOnConeWithLocalIteration_free;
    *computeError = (ComputeErrorPtr)&fc3d_compute_error;
    fc3d_projectionOnConeWithLocalIteration_initialize(problem, localproblem,localsolver_options );
    break;
  }
  case SICONOS_FRICTION_3D_ONECONTACT_ProjectionOnConeWithRegularization:
  {
    *solve = &fc3d_projectionOnCone_solve;
    *update = &fc3d_projection_update_with_regularization;
    *freeSolver = (FreeSolverNSGSPtr)&fc3d_projection_with_regularization_free;
    *computeError = (ComputeErrorPtr)&fc3d_compute_error;
    fc3d_projection_initialize_with_regularization(problem, localproblem);
    break;
  }
  /* Newton solver (Alart-Curnier) */
  case SICONOS_FRICTION_3D_ONECONTACT_NSN_AC:
  {
    *solve = &fc3d_onecontact_nonsmooth_Newton_solvers_solve;
    *update = &fc3d_onecontact_nonsmooth_Newton_AC_update;
    *freeSolver = (FreeSolverNSGSPtr)&fc3d_onecontact_nonsmooth_Newton_solvers_free;
    *computeError = (ComputeErrorPtr)&fc3d_compute_error;
    fc3d_onecontact_nonsmooth_Newton_solvers_initialize(problem, localproblem, localsolver_options);
    break;
  }
  case SICONOS_FRICTION_3D_ONECONTACT_NSN_AC_GP:
  {
    *solve = &fc3d_onecontact_nonsmooth_Newton_solvers_solve;
    *update = &fc3d_onecontact_nonsmooth_Newton_AC_update;
    *freeSolver = (FreeSolverNSGSPtr)&fc3d_onecontact_nonsmooth_Newton_solvers_free;
    *computeError = (ComputeErrorPtr)&fc3d_compute_error;
    fc3d_onecontact_nonsmooth_Newton_solvers_initialize(problem, localproblem, localsolver_options);
    break;
  }
  /* Newton solver (Glocker-Fischer-Burmeister)*/
  case SICONOS_FRICTION_3D_NCPGlockerFBNewton:
  {
    *solve = &fc3d_onecontact_nonsmooth_Newton_solvers_solve;
    *update = &NCPGlocker_update;
    *freeSolver = (FreeSolverNSGSPtr)&fc3d_onecontact_nonsmooth_Newton_solvers_free;
    *computeError = (ComputeErrorPtr)&fc3d_compute_error;
    // *computeError = &fake_compute_error;
    fc3d_onecontact_nonsmooth_Newton_solvers_initialize(problem, localproblem, localsolver_options);
    break;
  }
  /* Path solver (Glocker Formulation) */
  case SICONOS_FRICTION_3D_NCPGlockerFBPATH:
  {
    *solve = &fc3d_Path_solve;
    *freeSolver = (FreeSolverNSGSPtr)&fc3d_Path_free;
    *update = &NCPGlocker_update;
    *computeError = (ComputeErrorPtr)&fc3d_compute_error;
    // *computeError = &fake_compute_error;
    fc3d_Path_initialize(problem, localproblem, localsolver_options);
    break;
  }

  /* Fixed Point solver (Glocker Formulation) */
  case SICONOS_FRICTION_3D_NCPGlockerFBFixedPoint:
  {
    *solve = &fc3d_FixedP_solve;
    *update = &NCPGlocker_update;
    *freeSolver = (FreeSolverNSGSPtr)&fc3d_FixedP_free;
    /* *computeError = &fake_compute_error_nsgs; */
    *computeError = (ComputeErrorPtr)&fc3d_compute_error;
    fc3d_FixedP_initialize(problem, localproblem, localsolver_options);
    break;
  }
  /*iparam[4] > 10 are reserved for Tresca resolution */
  case SICONOS_FRICTION_3D_ONECONTACT_ProjectionOnCylinder:
  {
    *solve = &fc3d_projectionOnCylinder_solve;
    *update = &fc3d_projectionOnCylinder_update;
    *freeSolver = (FreeSolverNSGSPtr)&fc3d_projectionOnCylinder_free;
    *computeError = (ComputeErrorPtr)&fc3d_Tresca_compute_error;
    fc3d_projectionOnCylinder_initialize(problem, localproblem, options );
    break;
  }
    /*iparam[4] > 10 are reserved for Tresca resolution */
  case SICONOS_FRICTION_3D_ONECONTACT_ProjectionOnCylinderWithLocalIteration:
  {
    *solve = &fc3d_projectionOnCylinderWithLocalIteration_solve;
    *update = &fc3d_projectionOnCylinder_update;
    *freeSolver = (FreeSolverNSGSPtr)&fc3d_projectionOnCylinderWithLocalIteration_free;
    *computeError = (ComputeErrorPtr)&fc3d_Tresca_compute_error;
    fc3d_projectionOnCylinderWithLocalIteration_initialize(problem, localproblem, options, localsolver_options );
    break;
  }
  case SICONOS_FRICTION_3D_ONECONTACT_QUARTIC:
  {
    *solve = &fc3d_unitary_enumerative_solve;
    *update = &fc3d_nsgs_update;
    *freeSolver = (FreeSolverNSGSPtr)&fc3d_unitary_enumerative_free;
    *computeError = (ComputeErrorPtr)&fc3d_compute_error;
    fc3d_unitary_enumerative_initialize(localproblem);
    break;
  }
  case SICONOS_FRICTION_3D_ONECONTACT_QUARTIC_NU:
  {
    *solve = &fc3d_unitary_enumerative_solve;
    *update = &fc3d_nsgs_update;
    *freeSolver = (FreeSolverNSGSPtr)&fc3d_unitary_enumerative_free;
    *computeError = (ComputeErrorPtr)&fc3d_compute_error;
    fc3d_unitary_enumerative_initialize(localproblem);
    break;
  }
  default:
  {
    fprintf(stderr, "Numerics, fc3d_nsgs failed. Unknown internal solver : %s.\n", solver_options_id_to_name(localsolver_options->solverId));
    exit(EXIT_FAILURE);
  }
  }
}
void fc3d_nsgs_computeqLocal(FrictionContactProblem * problem, FrictionContactProblem * localproblem, double *reaction, int contact)
{

  double *qLocal = localproblem->q;
  int n = 3 * problem->numberOfContacts;


  int in = 3 * contact, it = in + 1, is = it + 1;

  /* qLocal computation*/



  qLocal[0] = problem->q[in];
  qLocal[1] =  problem->q[it];
  qLocal[2] =  problem->q[is];

  if (problem->M->storageType == 0)
  {
    double * MM = problem->M->matrix0;
    int incx = n, incy = 1;
    /* reaction current block set to zero, to exclude current contact block */
    double rin = reaction[in] ;
    double rit = reaction[it] ;
    double ris = reaction[is] ;
    reaction[in] = 0.0;
    reaction[it] = 0.0;
    reaction[is] = 0.0;
    qLocal[0] += cblas_ddot(n , &MM[in] , incx , reaction , incy);
    qLocal[1] += cblas_ddot(n , &MM[it] , incx , reaction , incy);
    qLocal[2] += cblas_ddot(n , &MM[is] , incx , reaction , incy);
    reaction[in] = rin;
    reaction[it] = rit;
    reaction[is] = ris;
  }
  else if (problem->M->storageType == 1)
  {
    /* qLocal += rowMB * reaction
     * with rowMB the row of blocks of MGlobal which corresponds
     * to the current contact
     */
    rowProdNoDiagSBM3x3(n, 3, contact, problem->M->matrix1, reaction, qLocal);
  }



}

void fc3d_nsgs_fillMLocal(FrictionContactProblem * problem, FrictionContactProblem * localproblem, int contact)
{

  NumericsMatrix * MGlobal = problem->M;

  int n = 3 * problem->numberOfContacts;


  int storageType = MGlobal->storageType;
  if (storageType == 0)
    // Dense storage
  {
    int in = 3 * contact, it = in + 1, is = it + 1;
    int inc = n * in;
    double * MM = MGlobal->matrix0;
    double * MLocal =  localproblem->M->matrix0;

    /* The part of MM which corresponds to the current block is copied into MLocal */
    MLocal[0] = MM[inc + in];
    MLocal[1] = MM[inc + it];
    MLocal[2] = MM[inc + is];
    inc += n;
    MLocal[3] = MM[inc + in];
    MLocal[4] = MM[inc + it];
    MLocal[5] = MM[inc + is];
    inc += n;
    MLocal[6] = MM[inc + in];
    MLocal[7] = MM[inc + it];
    MLocal[8] = MM[inc + is];
  }
  else if (storageType == 1)
  {
    int diagPos = getDiagonalBlockPos(MGlobal->matrix1, contact);
    localproblem->M->matrix0 = MGlobal->matrix1->block[diagPos];

  }
  else
    numericsError("fc3d_projection -", "unknown storage type for matrix M");
}


/* swap two indices */
void uint_swap (unsigned int *a, unsigned int *b)
{
    unsigned int temp = *a;
    *a = *b;
    *b = temp;
}

/* shuffle an unsigned array */
void uint_shuffle (unsigned int *a, unsigned int n) {

  for (unsigned int i = 0; i < n - 1; i++)
  {
    uint_swap  (&a[i], &a[i + rand()%(n - i)]);
  }
}



void fc3d_nsgs(FrictionContactProblem* problem, double *reaction, double *velocity, int* info, SolverOptions* options)
{
  /* int and double parameters */
  int* iparam = options->iparam;
  double* dparam = options->dparam;
  /* Number of contacts */
  unsigned int nc = problem->numberOfContacts;
  /* Maximum number of iterations */
  int itermax = iparam[0];
  /* Tolerance */
  double tolerance = dparam[0];
  double normq = cblas_dnrm2(nc*3 , problem->q , 1);

  if (*info == 0)
    return;

  if (options->numberOfInternalSolvers < 1)
  {
    numericsError("fc3d_nsgs", "The NSGS method needs options for the internal solvers, options[0].numberOfInternalSolvers should be >= 1");
  }
  assert(options->internalSolvers);

  SolverOptions * localsolver_options = options->internalSolvers;


  SolverPtr local_solver = NULL;
  UpdatePtr update_localproblem = NULL;
  FreeSolverNSGSPtr freeSolver = NULL;
  ComputeErrorPtr computeError = NULL;

  /* Connect local solver and local problem*/
  FrictionContactProblem* localproblem = (FrictionContactProblem*)malloc(sizeof(FrictionContactProblem));
  localproblem->numberOfContacts = 1;
  localproblem->dimension = 3;
  localproblem->q = (double*)malloc(3 * sizeof(double));
  localproblem->mu = (double*)malloc(sizeof(double));

  if (problem->M->storageType == NM_DENSE || problem->M->storageType == NM_SPARSE)
  {
    localproblem->M = createNumericsMatrixFromData(NM_DENSE, 3, 3,
                                           malloc(9 * sizeof(double)));
  }
  else /* NM_SPARSE_BLOCK */
  {
    localproblem->M = createNumericsMatrixFromData(NM_DENSE, 3, 3, NULL);
  }


  fc3d_nsgs_initialize_local_solver(&local_solver, &update_localproblem,
                             (FreeSolverNSGSPtr *)&freeSolver, &computeError,
                             problem , localproblem,
                             options, localsolver_options);

  /*****  NSGS Iterations *****/
  int iter = 0; /* Current iteration number */
  double error = 1.; /* Current error */
  int hasNotConverged = 1;
  unsigned int contact; /* Number of the current row of blocks in M */

  unsigned int *scontacts = NULL;
  if (iparam[5] == SICONOS_FRICTION_3D_NSGS_SHUFFLE_TRUE||
      iparam[5] == SICONOS_FRICTION_3D_NSGS_SHUFFLE_TRUE_EACH_LOOP) /* shuffle */
  {
    if (iparam[6] >0)
    {
      srand((unsigned int)iparam[6]);
    }
    else
      srand(1);
    scontacts = (unsigned int *) malloc(nc * sizeof(unsigned int));
    for (unsigned int i = 0; i<nc ; ++i)
    {
      scontacts[i] = i;
    }
    uint_shuffle(scontacts, nc);
    /* printf("scontacts :\t"); */
    /* for (unsigned int i = 0; i<nc ; ++i) printf("%i\t", scontacts[i]); */
    /* printf("\n"); */
  }

  /*  dparam[0]= dparam[2]; // set the tolerance for the local solver */
  if (iparam[1] == SICONOS_FRICTION_3D_NSGS_LIGHT_ERROR_EVALUATION_WITH_FULL_FINAL ||
      iparam[1] == SICONOS_FRICTION_3D_NSGS_LIGHT_ERROR_EVALUATION)
  {
    double reactionold[3];
    while ((iter < itermax) && (hasNotConverged > 0))
    {

      ++iter;
      /* Loop through the contact points */
      //cblas_dcopy( n , q , incx , velocity , incy );
      error = 0.0;

      for (unsigned int i= 0 ; i < nc ; ++i)
      {
        if (iparam[5])
        {
          contact = scontacts[i];
        }
        else
        {
          contact = i;
        }


        reactionold[0] = reaction[3 * contact];
        reactionold[1] = reaction[3 * contact + 1];
        reactionold[2] = reaction[3 * contact + 2];
        if (verbose > 1) printf("----------------------------------- Contact Number %i\n", contact);
        (*update_localproblem)(contact, problem, localproblem, reaction, localsolver_options);


        localsolver_options->iparam[4] = contact;
        (*local_solver)(localproblem, &(reaction[3 * contact]) , localsolver_options);

        error += pow(reaction[3 * contact] - reactionold[0], 2) +
                 pow(reaction[3 * contact + 1] - reactionold[1], 2) +
                 pow(reaction[3 * contact + 2] - reactionold[2], 2);

      }


      /* **** Criterium convergence **** */
      error = sqrt(error);
      double norm_r = cblas_dnrm2(nc*3 , reaction , 1);
      if (fabs(norm_r) > DBL_EPSILON)
        error /= norm_r;

      if (error < tolerance)
      {
        hasNotConverged = 0;
        if (verbose > 0)
          printf("----------------------------------- FC3D - NSGS - Iteration %i Residual = %14.7e < %7.3e\n", iter, error, options->dparam[0]);
      }
      else
      {
        if (verbose > 0)
          printf("----------------------------------- FC3D - NSGS - Iteration %i Residual = %14.7e > %7.3e\n", iter, error, options->dparam[0]);
      }
      *info = hasNotConverged;
    }
    if (iparam[1] == SICONOS_FRICTION_3D_NSGS_LIGHT_ERROR_EVALUATION_WITH_FULL_FINAL) /* Full criterium */
    {
      double absolute_error;
      (*computeError)(problem, reaction , velocity, tolerance, options, normq, &absolute_error);
      if (verbose > 0)
      {
        if (absolute_error > error)
        {
          printf("----------------------------------- FC3D - NSGS - Warning absolute Residual = %14.7e is larger than incremental error = %14.7e\n", absolute_error, error);
        }
      }
    }
  }
  else if (iparam[1] == SICONOS_FRICTION_3D_NSGS_FULL_ERROR_EVALUATION)
  {
    if (iparam[5] == SICONOS_FRICTION_3D_NSGS_SHUFFLE_TRUE) /* shuffle */
    {
      if (iparam[4] == SICONOS_FRICTION_3D_NSGS_RELAXATION_TRUE) /* relaxation */
      {
        double reactionold[3];

        double omega = dparam[8];
        while ((iter < itermax) && (hasNotConverged > 0))
        {
          ++iter;
          /* Loop through the contact points */
          //cblas_dcopy( n , q , incx , velocity , incy );
          for (unsigned int i= 0 ; i < nc ; ++i)
          {

            contact = scontacts[i];

            reactionold[0] = reaction[3 * contact];
            reactionold[1] = reaction[3 * contact + 1];
            reactionold[2] = reaction[3 * contact + 2];

            if (verbose > 1) printf("----------------------------------- Contact Number %i\n", contact);
            (*update_localproblem)(contact, problem, localproblem, reaction, localsolver_options);
            localsolver_options->iparam[4] = contact;
            (*local_solver)(localproblem, &(reaction[3 * contact]), localsolver_options);

            reaction[3 * contact] = omega*reaction[3 * contact]+(1.0-omega)*reactionold[0];
            reaction[3 * contact+1] = omega*reaction[3 * contact+1]+(1.0-omega)*reactionold[1];
            reaction[3 * contact+2] = omega*reaction[3 * contact+2]+(1.0-omega)*reactionold[2];
          }

          /* **** Criterium convergence **** */
          if (iparam[8] >0)
          {
            if (iter % iparam[8] ==0 )
              (*computeError)(problem, reaction , velocity, tolerance, options, normq,  &error);
          }
          else
            (*computeError)(problem, reaction , velocity, tolerance, options, normq,  &error);

          if (error < tolerance)
          {
            hasNotConverged = 0;
            if (verbose > 0)
              printf("----------------------------------- FC3D - NSGS - Iteration %i Residual = %14.7e < %7.3e\n", iter, error, options->dparam[0]);
          }
          else
          {
            if (verbose > 0)
              printf("----------------------------------- FC3D - NSGS - Iteration %i Residual = %14.7e > %7.3e\n", iter, error, options->dparam[0]);
          }

          *info = hasNotConverged;

          if (options->callback)
          {
            options->callback->collectStatsIteration(options->callback->env, 3 * nc,
                                                     reaction, velocity,
                                                     error, NULL);
          }
        } /* end while loop */
      }
      else if (iparam[4] == SICONOS_FRICTION_3D_NSGS_RELAXATION_FALSE)
      {
        while ((iter < itermax) && (hasNotConverged > 0))
        {
          ++iter;
          /* Loop through the contact points */
          //cblas_dcopy( n , q , incx , velocity , incy );

          for (unsigned int i= 0 ; i < nc ; ++i)
          {
            contact = scontacts[i];

            if (verbose > 1) printf("----------------------------------- Contact Number %i\n", contact);
            (*update_localproblem)(contact, problem, localproblem, reaction, localsolver_options);
            localsolver_options->iparam[4] = contact;
            (*local_solver)(localproblem, &(reaction[3 * contact]), localsolver_options);

          }

          /* **** Criterium convergence **** */
          if (iparam[8] >0)
          {
            if (iter % iparam[8] ==0 )
              (*computeError)(problem, reaction , velocity, tolerance, options, normq,  &error);
          }
          else
            (*computeError)(problem, reaction , velocity, tolerance, options, normq,  &error);


          if (verbose > 0)
            printf("----------------------------------- FC3D - NSGS - Iteration %i Residual = %14.7e <= %7.3e\n", iter, error, options->dparam[0]);
          if (error < tolerance) hasNotConverged = 0;
          *info = hasNotConverged;

          if (options->callback)
          {
            options->callback->collectStatsIteration(options->callback->env, 3 * nc,
                                                     reaction, velocity,
                                                     error, NULL);
          }
        }
      }
      else
      {
        numericsError("fc3d_nsgs", "iparam[4] must be equal to SICONOS_FRICTION_3D_NSGS_RELAXATION_TRUE (0) or SICONOS_FRICTION_3D_NSGS_RELAXATION_FALSE (1)");
      }
    }
    else if (iparam[5] == SICONOS_FRICTION_3D_NSGS_SHUFFLE_TRUE_EACH_LOOP) /* shuffle in each loop */
    {
      if (iparam[4] == SICONOS_FRICTION_3D_NSGS_RELAXATION_TRUE)
      {
        double reactionold[3];

        double omega = dparam[8];
        while ((iter < itermax) && (hasNotConverged > 0))
        {
          ++iter;
          uint_shuffle(scontacts, nc);

          /* Loop through the contact points */
          //cblas_dcopy( n , q , incx , velocity , incy );

          for (unsigned int i= 0 ; i < nc ; ++i)
          {

            contact = scontacts[i];

            reactionold[0] = reaction[3 * contact];
            reactionold[1] = reaction[3 * contact + 1];
            reactionold[2] = reaction[3 * contact + 2];

            if (verbose > 1) printf("----------------------------------- Contact Number %i\n", contact);
            (*update_localproblem)(contact, problem, localproblem, reaction, localsolver_options);

            localsolver_options->iparam[4] = contact; /* We write in dWork always with respect to the initial index i*/

            (*local_solver)(localproblem, &(reaction[3 * contact]), localsolver_options);

            reaction[3 * contact] = omega*reaction[3 * contact]+(1.0-omega)*reactionold[0];
            reaction[3 * contact+1] = omega*reaction[3 * contact+1]+(1.0-omega)*reactionold[1];
            reaction[3 * contact+2] = omega*reaction[3 * contact+2]+(1.0-omega)*reactionold[2];
          }

          /* **** Criterium convergence **** */

          if (iparam[8] >0)
          {
            if (iter % iparam[8] ==0 )
              (*computeError)(problem, reaction , velocity, tolerance, options, normq,  &error);
          }
          else
            (*computeError)(problem, reaction , velocity, tolerance, options, normq,  &error);

          if (error < tolerance)
          {
            hasNotConverged = 0;
            if (verbose > 0)
              printf("----------------------------------- FC3D - NSGS - Iteration %i Residual = %14.7e < %7.3e\n", iter, error, options->dparam[0]);
          }
          else
          {
            if (verbose > 0)
              printf("----------------------------------- FC3D - NSGS - Iteration %i Residual = %14.7e > %7.3e\n", iter, error, options->dparam[0]);
          }

          *info = hasNotConverged;

          if (options->callback)
          {
            options->callback->collectStatsIteration(options->callback->env, 3 * nc,
                                                     reaction, velocity,
                                                     error, NULL);
          }
        }

      }
      else if (iparam[4] == SICONOS_FRICTION_3D_NSGS_RELAXATION_FALSE)
      {
        while ((iter < itermax) && (hasNotConverged > 0))
        {
          ++iter;
          uint_shuffle(scontacts, nc);
          /* Loop through the contact points */
          //cblas_dcopy( n , q , incx , velocity , incy );
          for (unsigned int i= 0 ; i < nc ; ++i)
          {
            contact = scontacts[i];
            if (verbose > 1) printf("----------------------------------- Contact Number %i\n", contact);
            (*update_localproblem)(contact, problem, localproblem, reaction, localsolver_options);
            localsolver_options->iparam[4] = contact; /* We write in dWork always with respect to the initial index i*/
            (*local_solver)(localproblem, &(reaction[3 * contact]), localsolver_options);
          }
          /* **** Criterium convergence **** */

          if (iparam[8] >0)
          {
            if (iter % iparam[8] ==0 )
              (*computeError)(problem, reaction , velocity, tolerance, options, normq,  &error);
          }
          else
            (*computeError)(problem, reaction , velocity, tolerance, options, normq,  &error);


          if (error < tolerance)
          {
            hasNotConverged = 0;
            if (verbose > 0)
              printf("----------------------------------- FC3D - NSGS - Iteration %i Residual = %14.7e < %7.3e\n", iter, error, options->dparam[0]);
          }
          else
          {
            if (verbose > 0)
              printf("----------------------------------- FC3D - NSGS - Iteration %i Residual = %14.7e > %7.3e\n", iter, error, options->dparam[0]);
          }

          *info = hasNotConverged;

          if (options->callback)
          {
            options->callback->collectStatsIteration(options->callback->env, 3 * nc,
                                                     reaction, velocity,
                                                     error, NULL);
          }
        }
      }
      else
      {
        numericsError("fc3d_nsgs", "iparam[4] must be equal to SICONOS_FRICTION_3D_NSGS_RELAXATION_TRUE (0) or SICONOS_FRICTION_3D_NSGS_RELAXATION_FALSE (1)");
      }
    }
    else if (iparam[5] == SICONOS_FRICTION_3D_NSGS_SHUFFLE_FALSE) /* no shufle */
    {

      if(iparam[4] == SICONOS_FRICTION_3D_NSGS_RELAXATION_TRUE)
      {
        double reactionold[3];
        double omega = dparam[8];
        while ((iter < itermax) && (hasNotConverged > 0))
        {
          ++iter;
          /* Loop through the contact points */
          //cblas_dcopy( n , q , incx , velocity , incy );
          for (contact= 0 ; contact < nc ; ++contact)
          {
            reactionold[0] = reaction[3 * contact];
            reactionold[1] = reaction[3 * contact + 1];
            reactionold[2] = reaction[3 * contact + 2];


            if (verbose > 1) printf("----------------------------------- Contact Number %i\n", contact);
            (*update_localproblem)(contact, problem, localproblem, reaction, localsolver_options);
            localsolver_options->iparam[4] = contact;
            (*local_solver)(localproblem, &(reaction[3 * contact]), localsolver_options);
            reaction[3 * contact] = omega*reaction[3 * contact]+(1.0-omega)*reactionold[0];
            reaction[3 * contact+1] = omega*reaction[3 * contact+1]+(1.0-omega)*reactionold[1];
            reaction[3 * contact+2] = omega*reaction[3 * contact+2]+(1.0-omega)*reactionold[2];
          }

          /* **** Criterium convergence **** */

          if (iparam[8] >0)
          {
            if (iter % iparam[8] ==0 )
              (*computeError)(problem, reaction , velocity, tolerance, options, normq,  &error);
          }
          else
            (*computeError)(problem, reaction , velocity, tolerance, options, normq,  &error);


          if (error < tolerance)
          {
            hasNotConverged = 0;
            if (verbose > 0)
              printf("----------------------------------- FC3D - NSGS - Iteration %i Residual = %14.7e < %7.3e\n", iter, error, options->dparam[0]);
          }
          else
          {
            if (verbose > 0)
              printf("----------------------------------- FC3D - NSGS - Iteration %i Residual = %14.7e > %7.3e\n", iter, error, options->dparam[0]);
          }

          *info = hasNotConverged;

          if (options->callback)
          {
            options->callback->collectStatsIteration(options->callback->env, 3 * nc,
                                                     reaction, velocity,
                                                     error, NULL);
          }
        }

      }
      else if (iparam[4] == SICONOS_FRICTION_3D_NSGS_RELAXATION_FALSE)
      {
        while ((iter < itermax) && (hasNotConverged > 0))
        {
          ++iter;
          /* Loop through the contact points */
          //cblas_dcopy( n , q , incx , velocity , incy );

          for (contact= 0 ; contact < nc ; ++contact)
          {


            if (verbose > 1) printf("----------------------------------- Contact Number %i\n", contact);

            (*update_localproblem)(contact, problem, localproblem, reaction, localsolver_options);
            localsolver_options->iparam[4] = contact;
            (*local_solver)(localproblem, &(reaction[3 * contact]), localsolver_options);
          }

          /* **** Criterium convergence **** */
          if (iparam[8] >0)
          {
            if (iter % iparam[8] ==0 )
              (*computeError)(problem, reaction , velocity, tolerance, options, normq,  &error);
          }
          else
            (*computeError)(problem, reaction , velocity, tolerance, options, normq,  &error);


          if (error < tolerance)
          {
            hasNotConverged = 0;
            if (verbose > 0)
              printf("----------------------------------- FC3D - NSGS - Iteration %i Residual = %14.7e < %7.3e\n", iter, error, options->dparam[0]);
          }
          else
          {
            if (verbose > 0)
              printf("----------------------------------- FC3D - NSGS - Iteration %i Residual = %14.7e > %7.3e\n", iter, error, options->dparam[0]);
          }

          *info = hasNotConverged;

          if (options->callback)
          {
            options->callback->collectStatsIteration(options->callback->env, 3 * nc,
                                                     reaction, velocity,
                                                     error, NULL);
          }
        }
      }
      else
      {
        numericsError("fc3d_nsgs", "iparam[4] must be equal to SICONOS_FRICTION_3D_NSGS_RELAXATION_TRUE (0) or SICONOS_FRICTION_3D_NSGS_RELAXATION_FALSE (1)");
      }
    }
    else
    {
      numericsError("fc3d_nsgs", "iparam[5] must be equal to SICONOS_FRICTION_3D_NSGS_SHUFLLE_FALSE (0), SICONOS_FRICTION_3D_NSGS_SHUFLLE_TRUE (1) or  SICONOS_FRICTION_3D_NSGS_SHUFLLE_TRUE_EACH_LOOP (2)");
    }
  }
  else
  {
    numericsError("fc3d_nsgs", "iparam[1] must be equal to SICONOS_FRICTION_3D_NSGS_FULL_ERROR_EVALUATION (0), SICONOS_FRICTION_3D_NSGS_LIGHT_ERROR_EVALUATION_WITH_FULL_FINAL (1) or SICONOS_FRICTION_3D_NSGS_LIGHT_ERROR_EVALUATION  (2)");
  }

  /** return parameter values */
  dparam[0] = tolerance;
  dparam[1] = error;
  iparam[7] = iter;

  /** Free memory **/
  (*freeSolver)(problem,localproblem,localsolver_options);
  if (problem->M->storageType == NM_DENSE && localproblem->M->matrix0)
  {
    free(localproblem->M->matrix0);
  }
  localproblem->M->matrix0 = NULL;
  freeFrictionContactProblem(localproblem);

  if (scontacts) /* shuffle */
  {
    free(scontacts);
  }

}

int fc3d_nsgs_setDefaultSolverOptions(SolverOptions* options)
{
  int i;
  if (verbose > 0)
  {
    printf("Set the Default SolverOptions for the NSGS Solver\n");
  }

  /*  strcpy(options->solverName,"NSGS");*/
  options->solverId = SICONOS_FRICTION_3D_NSGS;
  options->numberOfInternalSolvers = 1;
  options->isSet = 1;
  options->filterOn = 1;
  options->iSize = 15;
  options->dSize = 15;
  options->iparam = (int *)malloc(options->iSize * sizeof(int));
  options->dparam = (double *)malloc(options->dSize * sizeof(double));
  options->dWork = NULL;
<<<<<<< HEAD
  null_SolverOptions(options);
  for (i = 0; i < 15; i++)
=======
  solver_options_nullify(options);
  for (i = 0; i < 10; i++)
>>>>>>> 305524b7
  {
    options->iparam[i] = 0;
    options->dparam[i] = 0.0;
  }
  options->iparam[0] = 1000;
  options->dparam[0] = 1e-4;
  options->internalSolvers = (SolverOptions *)malloc(sizeof(SolverOptions));
  fc3d_onecontact_nonsmooth_Newtow_setDefaultSolverOptions(options->internalSolvers);

  return 0;
}<|MERGE_RESOLUTION|>--- conflicted
+++ resolved
@@ -872,13 +872,9 @@
   options->iparam = (int *)malloc(options->iSize * sizeof(int));
   options->dparam = (double *)malloc(options->dSize * sizeof(double));
   options->dWork = NULL;
-<<<<<<< HEAD
-  null_SolverOptions(options);
+
   for (i = 0; i < 15; i++)
-=======
   solver_options_nullify(options);
-  for (i = 0; i < 10; i++)
->>>>>>> 305524b7
   {
     options->iparam[i] = 0;
     options->dparam[i] = 0.0;

include(tools4tests)

# wrapper are not needed
set(TEST_WRAP)

if(WITH_${COMPONENT}_TESTING)
  
  BEGIN_TEST(src/tools/test)
  if(HAS_LAPACK_DGESVD)
    NEW_TEST(pinvtest testpinv.c)
  endif()
  NEW_TEST(test_op3x3 test_op3x3.c)
  NEW_TEST(test_timers_interf test_timers_interf.c)
  NEW_TEST(test_cblas test_cblas.c)
  NEW_TEST(test_dgesv test_dgesv.c)
  if(HAS_LAPACK_DGESVD)
    NEW_TEST(test_gesvd test_gesvd.c)
  endif()
  if(HAS_LAPACK_DGELS)
    NEW_TEST(test_dgels test_dgels.c)
  endif()
  NEW_TEST(test_dpotrf test_dpotrf.c)
  #NEW_TEST(NumericsMatrixTest main_NumericsMatrix.c)
  NEW_TEST(NumericsMatrixTest0 NumericsMatrix_test0.c)
  NEW_TEST(NumericsMatrixTest1 NumericsMatrix_test1.c)
  NEW_TEST(NumericsMatrixTest2 NumericsMatrix_test2.c)
  NEW_TEST(NumericsMatrixTest3 NumericsMatrix_test3.c)
  NEW_TEST(NumericsMatrixTest4 NumericsMatrix_test4.c)
  NEW_TEST(NumericsMatrixTest5 NumericsMatrix_test5.c)
  NEW_TEST(NumericsMatrixTest6 NumericsMatrix_test6.c)
  NEW_TEST(SBMTest1 SBM_test1.c)
  NEW_TEST(SBMTest2 SBM_test2.c)
  NEW_TEST(SBMTest3 SBM_test3.c)
  NEW_TEST(SBMTest4 SBM_test4.c)
  NEW_TEST(SBMTest5 SBM_test5.c)
  NEW_TEST(SparseMatrix0 SparseMatrix_test0.c)
  IF(HAS_ONE_LP_SOLVER)
   NEW_TEST(Vertex_extraction vertex_problem.c)
  ENDIF(HAS_ONE_LP_SOLVER)
 END_TEST()

 BEGIN_TEST2(src/LCP/test)

  MACRO(SET_LCP_TEST_AS_FAILED DATASET_LCP_DIAG FAILING_ALGO)
   FOREACH(_DS ${DATASET_LCP_DIAG})
    FOREACH(_SOLVER ${FAILING_ALGO})
     SET(test-LCP_${_SOLVER}-lcp_${_DS}_PROPERTIES WILL_FAIL TRUE)
    ENDFOREACH()
   ENDFOREACH()
  ENDMACRO()

  SET(DATASET_LCP "lcp_mmc.dat;lcp_deudeu.dat;lcp_trivial.dat;lcp_ortiz.dat;lcp_enum_fails.dat")
  LIST(APPEND DATASET_LCP
   "lcp_exp_murty.dat;lcp_exp_murty2.dat;lcp_CPS_1.dat;lcp_CPS_2.dat;lcp_CPS_3.dat;lcp_CPS_4.dat;lcp_CPS_4bis.dat;lcp_CPS_5.dat")
  SET(DATASET_BLOCK_LCP "lcp_deudeu_block.dat")
  # PSOR is not working :(
  SET(SICONOS_LCP_SOLVERS
   "ENUM;LEMKE;CPG;PGS;RPGS;LATIN;LATIN_W;QP;NSQP;AVI_CAOFERRIS;NEWTONMIN;NEWTON_FBLSA;NEWTON_MINFBLSA;BARD;MURTY;PIVOT;PIVOT_LUMOD;PATHSEARCH")
  IF(HAVE_PATHFERRIS)
   LIST(APPEND SICONOS_LCP_SOLVERS "PATH")
  ENDIF()
  IF(HAVE_GAMS_C_API)
   LIST(APPEND SICONOS_LCP_SOLVERS "GAMS")
  ENDIF(HAVE_GAMS_C_API)
  FOREACH(_DS ${DATASET_LCP})
    FOREACH(_SOLVER ${SICONOS_LCP_SOLVERS})
     NEW_LCP_TEST(SICONOS_LCP_${_SOLVER} ${_DS})
    ENDFOREACH()
  ENDFOREACH()
  FOREACH(_DS ${DATASET_BLOCK_LCP})
   FOREACH(_SOLVER ${SICONOS_LCP_SOLVERS})
    NEW_LCP_TEST(SICONOS_LCP_${_SOLVER} ${_DS} 1)
    ENDFOREACH()
  ENDFOREACH()

  # CPG does not work everywhere
  SET(test-LCP_CPG-lcp_deudeu_PROPERTIES WILL_FAIL TRUE)
  SET(test-LCP_CPG-lcp_exp_murty_PROPERTIES WILL_FAIL TRUE)
  SET(test-LCP_CPG-lcp_CPS_2_PROPERTIES WILL_FAIL TRUE)
  SET(test-LCP_CPG-lcp_CPS_4_PROPERTIES WILL_FAIL TRUE)
  SET(test-LCP_CPG-lcp_CPS_4bis_PROPERTIES WILL_FAIL TRUE)

  # problem with Cholesky here
  SET_LCP_TEST_AS_FAILED("exp_murty;exp_murty2" "LATIN;LATIN_W")
  RM_TEST2(SICONOS_LCP_LATIN "lcp_ortiz.dat")
  RM_TEST2(SICONOS_LCP_LATIN_W "lcp_ortiz.dat")

  # QP reformulation does not always work when the matrix is not symmetric
  # Use NSQP
  SET_LCP_TEST_AS_FAILED("exp_murty;exp_murty2;ortiz;enum_fails;CPS_2;CPS_3;CPS_4;CPS_4bis" "QP")

  # NEWTONMIN has no backup descent dir -> problem in DGESV -> GAME OVER !
  SET(test-LCP_NEWTONMIN-lcp_CPS_1_PROPERTIES WILL_FAIL TRUE)
  SET(test-LCP_NEWTONMIN-lcp_CPS_2_PROPERTIES WILL_FAIL TRUE)
  SET(test-LCP_NEWTONMIN-lcp_CPS_5_PROPERTIES WILL_FAIL TRUE)

  # those test cannot be solved with an algorithm that requires non-zero
  # diagonal elements, that is PGS, BARD, MURTY, LATIN and LATIN_W
  SET_LCP_TEST_AS_FAILED("enum_fails;CPS_2;CPS_3;CPS_4;CPS_4bis" "PGS;BARD;MURTY;LATIN;LATIN_W")
  # suprinsingly this works ...
  SET(test-LCP_MURTY-lcp_enum_fails_PROPERTIES WILL_FAIL FALSE)

  # those test cannot be solved with Lemke-based solvers (CPS_3 is for Lemke-Howson)
  SET_LCP_TEST_AS_FAILED("CPS_3" "LEMKE;AVI_CAOFERRIS;PIVOT;PIVOT_LUMOD;PATHSEARCH")

  # PSD matrices and those algo does not seem to be a good idea
  SET_LCP_TEST_AS_FAILED("CPS_2;CPS_3" "NSQP;RPGS")

  # lcp_mmc is of size 26, way too much for enum
  RM_TEST2(SICONOS_LCP_ENUM "lcp_mmc.dat")
  # this LCP was put here to show that enum does not work on every LCP, likely
  # due to numerical problems, but works on some system ...
  RM_TEST2(SICONOS_LCP_ENUM "lcp_enum_fails.dat")

  # TODO backup path when GDESV fails
  SET(test-LCP_NEWTON_FBLSA-lcp_CPS_1_PROPERTIES WILL_FAIL TRUE)

  # special tests
  NEW_LCP_TEST(SICONOS_LCP_ENUM lcp_Pang_isolated_sol.dat)
  NEW_LCP_TEST(SICONOS_LCP_ENUM lcp_Pang_isolated_sol_perturbed.dat)
  SET(test-LCP_ENUM-lcp_Pang_isolated_sol_perturbed_PROPERTIES WILL_FAIL TRUE)
  NEW_LCP_TEST(SICONOS_LCP_ENUM lcp_inf_sol_perturbed.dat)

  # TODO refinment of solution
  # NEW_LCP_TEST(SICONOS_LCP_LEMKE lcp_tobenna.dat)
  # NEW_LCP_TEST(SICONOS_LCP_PIVOT lcp_tobenna.dat)
  #  NEW_LCP_TEST(SICONOS_LCP_PIVOT_LUMOD lcp_tobenna.dat)
  # LUMOD is not ready for prime time now
  SET(test-LCP_PIVOT_LUMOD-lcp_mmc_PROPERTIES WILL_FAIL TRUE)
  IF(DEV_MODE)
   SET(test-LCP_PIVOT-lcp_tobenna_PROPERTIES WILL_FAIL FALSE)
   #   SET(test-LCP_PIVOT_LUMOD-lcp_tobenna_PROPERTIES WILL_FAIL FALSE)
  ENDIF(DEV_MODE)

  IF(HAVE_PATHFERRIS)
   NEW_LCP_TEST(SICONOS_LCP_PATH lcp_tobenna.dat)
  ENDIF(HAVE_PATHFERRIS)
  IF(HAVE_GAMS_C_API)
   NEW_LCP_TEST(SICONOS_LCP_GAMS lcp_tobenna.dat)
  ENDIF(HAVE_GAMS_C_API)

  NEW_TEST(LCP_DefaultSolverOptionstest LinearComplementarity_DefaultSolverOptions_test.c)

  END_TEST(LCP/test)

  BEGIN_TEST(src/LinearSystem/test)

  NEW_LS_TEST(SICONOS_LS_0 ls_trivial.dat)
  SET(test-LS_0-ls_inf_sol_perturbed_PROPERTIES WILL_FAIL TRUE)
  NEW_LS_TEST(SICONOS_LS_0 ls_inf_sol_perturbed.dat)
  END_TEST()

  BEGIN_TEST2(src/Relay/test)

  SET(DATA_SET "relay1.dat;relay_2x2.dat;relay_4x4.dat;relay_simple2.dat;step_1x1.dat;step_2x2.dat;step_4x4.dat")
  SET(SICONOS_RELAY_SOLVERS "ENUM;LEMKE;PGS;AVI_CAOFERRIS")
  IF(HAS_ONE_LP_SOLVER)
   LIST(APPEND SICONOS_RELAY_SOLVERS "AVI_CAOFERRIS_TEST")
  ENDIF()

  IF(HAVE_PATHFERRIS)
   LIST(APPEND SICONOS_RELAY_SOLVERS "PATH")
  ENDIF()
  FOREACH(_DS ${DATA_SET})
    FOREACH(_SOLVER ${SICONOS_RELAY_SOLVERS})
      NEW_RELAY_TEST(SICONOS_RELAY_${_SOLVER} ${_DS})
    ENDFOREACH()
  ENDFOREACH()

  # ENUM on an LCP of size 30 is a bad idea ...
  RM_TEST2(RELAY_ENUM "relay1.dat")

  NEW_TEST(Relaytest1 relay_test1.c)
  NEW_TEST(Relaytest2 relay_test2.c)

  IF(HAVE_PATHFERRIS)
    NEW_TEST(Relaytest3 relay_test3.c)
  ENDIF(HAVE_PATHFERRIS)

  NEW_TEST(Relaytest10 relay_test10.c)
  NEW_TEST(Relaytest11 relay_test11.c)
  NEW_TEST(Relaytest12 relay_test12.c)
  NEW_TEST(Relaytest13 relay_test13.c)
  NEW_TEST(Relaytest20 relay_test20.c)
  NEW_TEST(Steptest1 step_test1.c)
  NEW_TEST(Steptest2 step_test2.c)
  NEW_TEST(Steptest3 step_test3.c)
  NEW_TEST(Steptest4 step_test4.c)

  END_TEST()


  BEGIN_TEST(src/MLCP/test)
  IF(HAVE_SYSTIMES_H)
    if(WITH_CXX)
      NEW_TEST(MLCPtest main_mlcp.cpp)
    endif()
  ENDIF(HAVE_SYSTIMES_H)
  NEW_TEST(ReadWrite_MLCPtest MixedLinearComplementarity_ReadWrite_test.c)
  END_TEST()

  BEGIN_TEST(src/MCP/test)
  NEW_TEST(MCPtest MCP_test.c)
  NEW_TEST(MCPtest1 MCP_test1.c)
  END_TEST()

  BEGIN_TEST(src/NCP/test)
  SET(SICONOS_NCP_SOLVERS "NEWTON_FBLSA;NEWTON_MINFBLSA;PATHSEARCH")
  IF(HAVE_PATHFERRIS)
    LIST(APPEND SICONOS_NCP_SOLVERS "PATH")
  ENDIF(HAVE_PATHFERRIS)

  SET(SICONOS_NCP_TEST_PROBLEMS "NCP_ZI1")
  IF(DEV_MODE)
   LIST(APPEND SICONOS_NCP_TEST_PROBLEMS "NCP_ZIT1")
  ENDIF(DEV_MODE)

  FOREACH(_PB ${SICONOS_NCP_TEST_PROBLEMS})
   FOREACH(_SOLVER ${SICONOS_NCP_SOLVERS})
    NEW_NCP_TEST(${_PB} SICONOS_NCP_${_SOLVER})
   ENDFOREACH()
  ENDFOREACH()

  IF(NOT DEV_MODE)
   SET(NCP_NEWTON_FBLSA-NCP_ZI1_PROPERTIES WILL_FAIL TRUE)
  ENDIF(NOT DEV_MODE)

  END_TEST() # NCP

  BEGIN_TEST(src/FrictionContact/test)
  SET(NSGS_TOL 1e-6)
  SET(NSGS_NB_IT 10000)
  #NEW_TEST(FrictionContact_Problemtest main_FC3D.c)
  NEW_TEST(FC3D_DefaultSolverOptionstest fc3d_DefaultSolverOptions_test.c)
  
  NEW_TEST(FC3D_sparse_test fc3d_sparse_test.c)

  # (see FrictionContact/test/README for short details)
  NEW_FC_TEST(Example1_Fc3D_SBM.dat
    SICONOS_FRICTION_3D_NSGS 1e-16 ${NSGS_NB_IT} 
    SICONOS_FRICTION_3D_ONECONTACT_ProjectionOnCone)
  
  NEW_FC_TEST(Example1_Fc3D_SBM.dat
    SICONOS_FRICTION_3D_NSGS  1e-16 ${NSGS_NB_IT} 
    SICONOS_FRICTION_3D_ONECONTACT_ProjectionOnConeWithDiagonalization)
 
  NEW_FC_TEST(Example1_Fc3D_SBM.dat
    SICONOS_FRICTION_3D_NSGS 1e-16 ${NSGS_NB_IT} 
    SICONOS_FRICTION_3D_ONECONTACT_ProjectionOnConeWithLocalIteration  1e-3 10)

  NEW_FC_TEST(Example1_Fc3D_SBM.dat
    SICONOS_FRICTION_3D_NSGS  1e-16 ${NSGS_NB_IT} 
    SICONOS_FRICTION_3D_ONECONTACT_ProjectionOnConeWithRegularization 0 0
    DPARAM 3 0.1)
    
  NEW_FC_TEST(Example1_Fc3D_SBM.dat
    SICONOS_FRICTION_3D_NSGS  1e-16 1000
    SICONOS_FRICTION_3D_NCPGlockerFBNewton 0 0)
  SET(${TEST_NAME}_PROPERTIES WILL_FAIL TRUE)

  NEW_FC_TEST(Example1_Fc3D_SBM.dat
    SICONOS_FRICTION_3D_NSGS  1e-16 1000
    SICONOS_FRICTION_3D_NCPGlockerFBFixedPoint 0.0 10 )
  SET(${TEST_NAME}_PROPERTIES WILL_FAIL TRUE)


  NEW_FC_TEST(Capsules-i122-1617.dat
    SICONOS_FRICTION_3D_NSGS  1e-07 1000000
    SICONOS_FRICTION_3D_ONECONTACT_ProjectionOnConeWithLocalIteration 1e-16 20
    DPARAM 8 1.0
    IPARAM 8 1)

  NEW_FC_TEST(Confeti-ex13-4contact-Fc3D-SBM.dat
    SICONOS_FRICTION_3D_NSGS  1e-05 10000
    SICONOS_FRICTION_3D_ONECONTACT_ProjectionOnCone 0.0 0
    DPARAM 8 1.0
    IPARAM 8 1)


  NEW_FC_TEST(Confeti-ex13-4contact-Fc3D-SBM.dat
    SICONOS_FRICTION_3D_NSGS  1e-12 10000
    SICONOS_FRICTION_3D_ONECONTACT_NSN_AC 1e-18 10
    INTERNAL_IPARAM 1 0)
  
  NEW_FC_TEST(Confeti-ex13-4contact-Fc3D-SBM.dat
    SICONOS_FRICTION_3D_NSGS  1e-12 10000
    SICONOS_FRICTION_3D_ONECONTACT_NSN_AC 1e-18 10
    INTERNAL_IPARAM 1 1)

  NEW_FC_TEST(Confeti-ex13-4contact-Fc3D-SBM.dat
    SICONOS_FRICTION_3D_NSGS  1e-12 10000
    SICONOS_FRICTION_3D_ONECONTACT_ProjectionOnConeWithLocalIteration 1e-6 100)

  NEW_FC_TEST(Confeti-ex13-4contact-Fc3D-SBM.dat
    SICONOS_FRICTION_3D_NSGS  1e-12 10000
    SICONOS_FRICTION_3D_ONECONTACT_ProjectionOnConeWithRegularization 0.0 0)

  NEW_FC_TEST(problem-checkTwoRods1-condensed.dat
    SICONOS_FRICTION_3D_NSGS  1e-05 10000
    SICONOS_FRICTION_3D_ONECONTACT_NSN_AC 0.0 0
    INTERNAL_IPARAM 1 1)

  NEW_FC_TEST(Example1_Fc3D.dat
    SICONOS_FRICTION_3D_NSGS  1e-5 ${NSGS_NB_IT} 
    SICONOS_FRICTION_3D_ONECONTACT_NSN_AC 1e-18 10)
  NEW_FC_TEST(Rover1039.dat
    SICONOS_FRICTION_3D_NSGS ${NSGS_TOL} ${NSGS_NB_IT} 
    SICONOS_FRICTION_3D_ONECONTACT_QUARTIC 1e-6 10)
  NEW_FC_TEST(Rover1040.dat
    SICONOS_FRICTION_3D_NSGS ${NSGS_TOL} ${NSGS_NB_IT} 
    SICONOS_FRICTION_3D_ONECONTACT_QUARTIC 1e-6 10)
  NEW_FC_TEST(Rover1041.dat
    SICONOS_FRICTION_3D_NSGS  ${NSGS_TOL} ${NSGS_NB_IT} 
    SICONOS_FRICTION_3D_ONECONTACT_QUARTIC 1e-6 10)
  NEW_FC_TEST(Rover3865.dat 
    SICONOS_FRICTION_3D_NSGS ${NSGS_TOL} ${NSGS_NB_IT} 
    SICONOS_FRICTION_3D_ONECONTACT_QUARTIC 1e-6 10)
  NEW_FC_TEST(Rover4144.dat
    SICONOS_FRICTION_3D_NSGS  ${NSGS_TOL} ${NSGS_NB_IT} 
    SICONOS_FRICTION_3D_ONECONTACT_QUARTIC 1e-6 10)
  NEW_FC_TEST(Rover4396.dat
    SICONOS_FRICTION_3D_NSGS ${NSGS_TOL} ${NSGS_NB_IT} 
    SICONOS_FRICTION_3D_ONECONTACT_QUARTIC 1e-6 10)
  NEW_FC_TEST(Rover4493.dat
    SICONOS_FRICTION_3D_NSGS ${NSGS_TOL} ${NSGS_NB_IT} 
    SICONOS_FRICTION_3D_ONECONTACT_QUARTIC 1e-6 10)
  NEW_FC_TEST(Rover4516.dat
    SICONOS_FRICTION_3D_NSGS  ${NSGS_TOL} ${NSGS_NB_IT} 
    SICONOS_FRICTION_3D_ONECONTACT_QUARTIC 1e-6 10)
  NEW_FC_TEST(Rover4609.dat
    SICONOS_FRICTION_3D_NSGS  ${NSGS_TOL} ${NSGS_NB_IT} 
    SICONOS_FRICTION_3D_ONECONTACT_QUARTIC 1e-6 10)
  NEW_FC_TEST(Rover4613.dat
    SICONOS_FRICTION_3D_NSGS  ${NSGS_TOL} ${NSGS_NB_IT} 
    SICONOS_FRICTION_3D_ONECONTACT_QUARTIC 1e-6 10)
  NEW_FC_TEST(Rover4622.dat
    SICONOS_FRICTION_3D_NSGS ${NSGS_TOL} ${NSGS_NB_IT} 
    SICONOS_FRICTION_3D_ONECONTACT_QUARTIC 1e-6 10)
  NEW_FC_TEST(Rover9770.dat
    SICONOS_FRICTION_3D_NSGS ${NSGS_TOL} ${NSGS_NB_IT} 
    SICONOS_FRICTION_3D_ONECONTACT_QUARTIC 1e-6 10)
  NEW_FC_TEST(Rover11035.dat
    SICONOS_FRICTION_3D_NSGS ${NSGS_TOL} ${NSGS_NB_IT} 
    SICONOS_FRICTION_3D_ONECONTACT_QUARTIC 1e-6 10)
  NEW_FC_TEST(Rover11211.dat
    SICONOS_FRICTION_3D_NSGS ${NSGS_TOL} ${NSGS_NB_IT} 
    SICONOS_FRICTION_3D_ONECONTACT_QUARTIC 1e-6 10)

  SET(test_fc3d_20_PROPERTIES WILL_FAIL TRUE)

  NEW_TEST(test_fc3d_20 fc3d_test20.c) 
  NEW_TEST(test_fc3d_21 fc3d_test21.c)
  NEW_TEST(test_fc3d_22 fc3d_test22.c)
  NEW_TEST(test_fc3d_23 fc3d_test23.c)
  
  NEW_TEST(test_fc3d_30 fc3d_test30.c)
  NEW_TEST(test_fc3d_31 fc3d_test31.c)
  NEW_TEST(test_fc3d_32 fc3d_test32.c)
  
  NEW_TEST(test_fc3d_33 fc3d_test33.c) # DSFP converges with specific rho

  NEW_TEST(test_fc3d_3400 fc3d_test3400.c) # EG 
  NEW_TEST(test_fc3d_35 fc3d_test35.c)     # EG

  NEW_TEST(test_fc3d_36 fc3d_test36.c) #TFP with NSGS and projection on cylinder

  #SET(test_fc3d_37_PROPERTIES WILL_FAIL TRUE)
  #NEW_TEST(test_fc3d_37 fc3d_test37.c) #TFP with ProjectedGradientOnCylinder is not working ...

  #NEW_TEST(test_fc3d_38 fc3d_test38.c) # HP is not converging

  NEW_TEST(test_fc3d_40 fc3d_test40.c) # VI_EG 
  NEW_TEST(test_fc3d_41 fc3d_test41.c) # VI_FPP
  NEW_TEST(test_fc3d_42 fc3d_test42.c) # VI_FPP
  NEW_TEST(test_fc3d_43 fc3d_test43.c) # DSFP converges with specific rho
  NEW_TEST(test_fc3d_44 fc3d_test44.c) # VI_EG
  NEW_TEST(test_fc3d_45 fc3d_test45.c) # VI_EG
  
  NEW_TEST(test_fc3d_46 fc3d_test46.c) # FPP
  NEW_TEST(test_fc3d_47 fc3d_test47.c) # EG

  SET(test_fc3d_50_PROPERTIES WILL_FAIL TRUE)
  NEW_TEST(test_fc3d_50 fc3d_test50.c)
  

  NEW_TEST(test_fc3d_60 fc3d_test60.c)

  NEW_FC_TEST(Example1_Fc3D_SBM.dat SICONOS_FRICTION_3D_NSN_AC )
  NEW_FC_TEST(Example1_Fc3D_SBM.dat SICONOS_FRICTION_3D_NSN_FB)
  NEW_FC_TEST(Example1_Fc3D_SBM.dat SICONOS_FRICTION_3D_NSN_NM)

  NEW_FC_TEST(OneObject-i100000-499.hdf5.dat SICONOS_FRICTION_3D_NSN_AC)
  NEW_FC_TEST(OneObject-i100000-499.hdf5.dat SICONOS_FRICTION_3D_NSN_FB)
  NEW_FC_TEST(OneObject-i100000-499.hdf5.dat SICONOS_FRICTION_3D_NSN_NM)
  
  NEW_FC_TEST(Capsules-i100-1090.dat SICONOS_FRICTION_3D_NSN_AC)
  NEW_FC_TEST(Capsules-i100-1090.dat SICONOS_FRICTION_3D_NSN_FB)
  NEW_FC_TEST(Capsules-i100-1090.dat SICONOS_FRICTION_3D_NSN_NM)
  
  NEW_FC_TEST(Capsules-i101-404.dat SICONOS_FRICTION_3D_NSN_AC)
  NEW_FC_TEST(Capsules-i101-404.dat SICONOS_FRICTION_3D_NSN_FB)
  NEW_FC_TEST(Capsules-i101-404.dat SICONOS_FRICTION_3D_NSN_NM)

  NEW_FC_TEST(Capsules-i103-990.dat SICONOS_FRICTION_3D_NSN_AC)
  NEW_FC_TEST(Capsules-i103-990.dat SICONOS_FRICTION_3D_NSN_FB)
  NEW_FC_TEST(Capsules-i103-990.dat SICONOS_FRICTION_3D_NSN_NM)
  
  NEW_FC_TEST(Capsules-i122-1617.dat SICONOS_FRICTION_3D_NSN_AC)
  NEW_FC_TEST(Capsules-i122-1617.dat SICONOS_FRICTION_3D_NSN_FB)
  NEW_FC_TEST(Capsules-i122-1617.dat SICONOS_FRICTION_3D_NSN_NM)
  
  NEW_FC_TEST(Capsules-i100-889.dat SICONOS_FRICTION_3D_NSN_AC)
  NEW_FC_TEST(Capsules-i100-889.dat SICONOS_FRICTION_3D_NSN_FB)
  NEW_FC_TEST(Capsules-i100-889.dat SICONOS_FRICTION_3D_NSN_NM)
  
  NEW_TEST(test_fc3d_70 fc3d_test70.c) # DSFP
  NEW_TEST(test_fc3d_71 fc3d_test71.c) # DSFP
  NEW_TEST(test_fc3d_72 fc3d_test72.c)	
  NEW_TEST(test_fc3d_73 fc3d_test73.c)
  NEW_TEST(test_fc3d_74 fc3d_test74.c)
  
  NEW_TEST(test_fc3d_80 fc3d_test80.c) # Proximal
  NEW_TEST(test_fc3d_81 fc3d_test81.c) # Proximal
  NEW_TEST(test_fc3d_83 fc3d_test83.c) # Proximal

  NEW_TEST(test_fc3d_82 fc3d_test82.c) # Proximal
  SET(test_fc3d_90_PROPERTIES WILL_FAIL TRUE)
  NEW_TEST(test_fc3d_90 fc3d_test90.c) # TFP with cycling

  NEW_TEST(FC3DNewFromFortranData fc3d_newFromFortranData.c)
  NEW_TEST(FC3DLmgcDriver1 fc3d_LmgcDriver_test1.c)
  NEW_TEST(FC3DLmgcDriver2 fc3d_LmgcDriver_test2.c)
  NEW_TEST(FC3DLmgcDriver3 fc3d_LmgcDriver_test3.c)

  NEW_TEST(FC3DLmgcDriver4 fc3d_LmgcDriver_test4.c)

  NEW_TEST(FC3DLmgcDriver5 fc3d_LmgcDriver_test5.c)

  NEW_TEST(test_fc3d_100 fc3d_test100.c)# TFP
  NEW_TEST(test_fc3d_110 fc3d_test110.c)# TFP

  NEW_TEST(test_fc3d_120 fc3d_test120.c) # TFP
  NEW_TEST(test_fc3d_121 fc3d_test121.c) # DSFP

  NEW_TEST(test_fc3d_122 fc3d_test122.c) # ACLMFP
  NEW_TEST(test_fc3d_123 fc3d_test123.c) # SOCLCP
  NEW_TEST(test_fc3d_124 fc3d_test124.c) # NSGS

  NEW_TEST(test_fc3d_125 fc3d_test125.c) # TFP with other strategy for internal solver
  NEW_TEST(test_fc3d_126 fc3d_test126.c) # ACLMFPwith other strategy for internal solver
 

  NEW_TEST(test_fc3d_130 fc3d_test130.c)

  NEW_TEST(test_fc3d_200 fc3d_test200.c)
  NEW_TEST(test_fc3d_210 fc3d_test210.c)

  NEW_TEST(test_fc3d_300 fc3d_test300.c)


  # Global Alart Curnier + Rover ok.
  NEW_FC_TEST(Example1_Fc3D.dat SICONOS_FRICTION_3D_NSN_AC)
  NEW_FC_TEST(Example1_Fc3D.dat SICONOS_FRICTION_3D_NSN_FB)
  NEW_FC_TEST(Example1_Fc3D.dat SICONOS_FRICTION_3D_NSN_NM)

  NEW_FC_TEST(Rover1039.dat SICONOS_FRICTION_3D_NSN_AC)
  NEW_FC_TEST(Rover1039.dat SICONOS_FRICTION_3D_NSN_FB)
  NEW_FC_TEST(Rover1039.dat SICONOS_FRICTION_3D_NSN_NM)

  NEW_FC_TEST(Rover1040.dat SICONOS_FRICTION_3D_NSN_AC)
  NEW_FC_TEST(Rover1040.dat SICONOS_FRICTION_3D_NSN_FB)
  NEW_FC_TEST(Rover1040.dat SICONOS_FRICTION_3D_NSN_NM)

  NEW_FC_TEST(Rover1041.dat SICONOS_FRICTION_3D_NSN_AC)
  NEW_FC_TEST(Rover1041.dat SICONOS_FRICTION_3D_NSN_FB)
  NEW_FC_TEST(Rover1041.dat SICONOS_FRICTION_3D_NSN_NM)

  NEW_FC_TEST( Rover3865.dat SICONOS_FRICTION_3D_NSN_AC)
  NEW_FC_TEST( Rover3865.dat SICONOS_FRICTION_3D_NSN_FB)
  NEW_FC_TEST( Rover3865.dat SICONOS_FRICTION_3D_NSN_NM)

  NEW_FC_TEST(Rover4144.dat SICONOS_FRICTION_3D_NSN_AC)
  NEW_FC_TEST(Rover4144.dat SICONOS_FRICTION_3D_NSN_FB)
  NEW_FC_TEST(Rover4144.dat SICONOS_FRICTION_3D_NSN_NM)

  NEW_FC_TEST(Rover4396.dat SICONOS_FRICTION_3D_NSN_AC)
  NEW_FC_TEST(Rover4396.dat SICONOS_FRICTION_3D_NSN_FB)
  NEW_FC_TEST(Rover4396.dat SICONOS_FRICTION_3D_NSN_NM)

  NEW_FC_TEST(Rover4493.dat SICONOS_FRICTION_3D_NSN_AC)
  NEW_FC_TEST(Rover4493.dat SICONOS_FRICTION_3D_NSN_FB)
  NEW_FC_TEST(Rover4493.dat SICONOS_FRICTION_3D_NSN_NM)

  NEW_FC_TEST(Rover4516.dat SICONOS_FRICTION_3D_NSN_AC)
  NEW_FC_TEST(Rover4516.dat SICONOS_FRICTION_3D_NSN_FB)
  NEW_FC_TEST(Rover4516.dat SICONOS_FRICTION_3D_NSN_NM)

  NEW_FC_TEST(Rover4609.dat SICONOS_FRICTION_3D_NSN_AC)
  NEW_FC_TEST(Rover4609.dat SICONOS_FRICTION_3D_NSN_FB)
  NEW_FC_TEST(Rover4609.dat SICONOS_FRICTION_3D_NSN_NM)

  NEW_FC_TEST(Rover4613.dat SICONOS_FRICTION_3D_NSN_AC)
  NEW_FC_TEST(Rover4613.dat SICONOS_FRICTION_3D_NSN_FB)
  NEW_FC_TEST(Rover4613.dat SICONOS_FRICTION_3D_NSN_NM)

  NEW_FC_TEST(Rover4622.dat SICONOS_FRICTION_3D_NSN_AC)
  NEW_FC_TEST(Rover4622.dat SICONOS_FRICTION_3D_NSN_FB)
  NEW_FC_TEST(Rover4622.dat SICONOS_FRICTION_3D_NSN_NM)

  NEW_FC_TEST(Rover9770.dat SICONOS_FRICTION_3D_NSN_AC)
  NEW_FC_TEST(Rover9770.dat SICONOS_FRICTION_3D_NSN_FB)
  NEW_FC_TEST(Rover9770.dat SICONOS_FRICTION_3D_NSN_NM)

  NEW_FC_TEST(Rover11035.dat SICONOS_FRICTION_3D_NSN_AC)
  NEW_FC_TEST(Rover11035.dat SICONOS_FRICTION_3D_NSN_FB)
  NEW_FC_TEST(Rover11035.dat SICONOS_FRICTION_3D_NSN_NM)

  NEW_FC_TEST(Rover11211.dat SICONOS_FRICTION_3D_NSN_AC)
  NEW_FC_TEST(Rover11211.dat SICONOS_FRICTION_3D_NSN_FB)
  NEW_FC_TEST(Rover11211.dat SICONOS_FRICTION_3D_NSN_NM)

  NEW_FC_TEST(FrictionContact3D_1c.dat SICONOS_FRICTION_3D_ONECONTACT_QUARTIC)
  NEW_FC_TEST(FrictionContact3D_RR_1c.dat SICONOS_FRICTION_3D_ONECONTACT_QUARTIC)

  # Newton Euler 3D Spheres : some failures with  Alart Curnier
  NEW_FC_TEST(NESpheres_10_1.dat SICONOS_FRICTION_3D_NSN_AC)
  NEW_FC_TEST(NESpheres_10_1.dat SICONOS_FRICTION_3D_NSN_FB)
  NEW_FC_TEST(NESpheres_10_1.dat SICONOS_FRICTION_3D_NSN_NM)

  NEW_FC_TEST(NESpheres_30_1.dat SICONOS_FRICTION_3D_NSN_AC)
  NEW_FC_TEST(NESpheres_30_1.dat SICONOS_FRICTION_3D_NSN_FB)
  NEW_FC_TEST(NESpheres_30_1.dat SICONOS_FRICTION_3D_NSN_NM)

  ## test from the Rover Example
  NEW_TEST(test_fc3d_501 fc3d_Rover2.c) ## test ok without LineSearch
  NEW_TEST(test_fc3d_503 fc3d_Rover3.c) ## JeanMoreau ok, AC:no


  ## test 2D dense on two differents files
  NEW_TEST(test_fc2d_1 fc2d_test1.c)
  NEW_TEST(test_fc2d_2 fc2d_test2.c)
  NEW_TEST(test_fc2d_3 fc2d_test3.c)
  
  
  NEW_TEST(test_fc2d_10 fc2d_test10.c)
  NEW_TEST(test_fc2d_11 fc2d_test11.c)
  NEW_TEST(test_fc2d_12 fc2d_test12.c)
  

  ## test 2D sparse on 4 differents files
  NEW_TEST(test_fc2d_20 fc2d_test20.c)
  NEW_TEST(test_fc2d_21 fc2d_test21.c)
  NEW_TEST(test_fc2d_22 fc2d_test22.c)
  NEW_TEST(test_fc2d_23 fc2d_test23.c)

  ## test 2D dense with Lemke NSGS failed on it
  NEW_TEST(test_fc2d_30 fc2d_test30.c)
  NEW_TEST(test_fc2d_31 fc2d_test31.c)
  #SET(test_fc2d_32 WILL_FAIL TRUE)
  #NEW_TEST(test_fc2d_32 fc2d_test32.c)




  ## test 2D dense with Enum Lemke failed on 41 !!
  NEW_TEST(test_fc2d_40 fc2d_test40.c)
  NEW_TEST(test_fc2d_41 fc2d_test41.c)


  NEW_TEST(GFC3D_test1 gfc3d_test1.c)
  NEW_TEST(GFC3D_test2 gfc3d_test2.c)
  NEW_TEST(GFC3D_test3 gfc3d_test3.c)
  NEW_TEST(GFC3D_test4 gfc3d_test4.c)
  NEW_TEST(GFC3D_test5 gfc3d_test5.c)


  SET(GFC3D_test6_PROPERTIES WILL_FAIL TRUE)
  NEW_TEST(GFC3D_test6 gfc3d_test6.c)
  
  NEW_TEST(GFC3D_test7 gfc3d_test7.c)
  
  NEW_TEST(GFC3D_test10 gfc3d_test10.c)
  NEW_TEST(GFC3D_test11 gfc3d_test11.c)
  NEW_TEST(GFC3D_test12 gfc3d_test12.c)
  NEW_TEST(GFC3D_test13 gfc3d_test13.c)
  NEW_TEST(GFC3D_test14 gfc3d_test14.c)
  NEW_TEST(GFC3D_test14bis gfc3d_test14bis.c)
  NEW_TEST(GFC3D_test15 gfc3d_test15.c)
  NEW_TEST(GFC3D_test16 gfc3d_test16.c)

  
  ## Alart Curnier functions
  NEW_TEST(AlartCurnierFunctions_test fc3d_AlartCurnierFunctions_test.c)
  IF(WITH_FCLIB)
  NEW_TEST(FCLIB_test1 fc3d_writefclib_local_test.c)
  NEW_TEST(FCLIB_GFC3D_test1 gfc3d_fclib_cubeH8.c)
  NEW_TEST(FCLIB_GFC3D_test2 gfc3d_test20.c)
  ENDIF(WITH_FCLIB)
  SET(FC3D_DATA_SET
   "Capsules-i100-1090.dat;Capsules-i100-889.dat;Capsules-i101-404.dat;Capsules-i103-990.dat;Capsules-i122-1617.dat;Example1_Fc3D.dat;Example1_Fc3D_SBM.dat;FrictionContact3D_1c.dat;FrictionContact3D_RR_1c.dat;NESpheres_10_1.dat;NESpheres_30_1.dat;OneObject-i100000-499.hdf5.dat;Rover1039.dat;Rover1040.dat;Rover1041.dat;Rover11035.dat;Rover11211.dat;Rover3865.dat;Rover4144.dat;Rover4396.dat;Rover4493.dat;Rover4516.dat;Rover4609.dat;Rover4613.dat;Rover4622.dat;Rover9770.dat;KaplasTower-i1061-4.hdf5.dat;Confeti-ex13-Fc3D-SBM.dat;BoxesStack1-i100000-32.hdf5.dat;FrictionContactProblem00237.dat;FrictionContactProblem00727.dat")

  IF(HAVE_GAMS_C_API)
    FOREACH(_DAT ${FC3D_DATA_SET})
     NEW_FC_TEST(${_DAT} SICONOS_FRICTION_3D_GAMS_PATH)
     NEW_FC_TEST(${_DAT} SICONOS_FRICTION_3D_GAMS_LCP_PATH)
     IF(HAVE_GAMS_PATHVI)
       NEW_FC_TEST(${_DAT} SICONOS_FRICTION_3D_GAMS_PATHVI)
       NEW_FC_TEST(${_DAT} SICONOS_FRICTION_3D_GAMS_LCP_PATHVI)
      ENDIF(HAVE_GAMS_PATHVI)
    ENDFOREACH(_DAT ${FC3D_DATA_SET})
  ENDIF(HAVE_GAMS_C_API)

<<<<<<< HEAD
=======
  
  END_TEST()
>>>>>>> 0cd997bd

  IF(WITH_OPENMP)
    NEW_TEST(FC3D_openmp_test1 fc3d_openmp_test1.c) #
    NEW_FC_TEST(SICONOS_FRICTION_3D_NSGS_OPENMP BoxesStack1-i100000-32.hdf5.dat 1e-4 ${NSGS_NB_IT}
      SICONOS_FRICTION_3D_ONECONTACT_NSN_AC 1e-14 10)
  ENDIF(WITH_OPENMP)

  
  END_TEST()

  

  

  
  BEGIN_TEST(src/GenericMechanical/test)

  # Warning. Only test GMP4 GMP5 have fc3d problem inside

  NEW_GMP_TEST(SICONOS_FRICTION_3D_ONECONTACT_QUARTIC GMP0.dat)
  NEW_GMP_TEST(SICONOS_FRICTION_3D_ONECONTACT_QUARTIC GMP1.dat)
  NEW_GMP_TEST(SICONOS_FRICTION_3D_ONECONTACT_QUARTIC GMP2.dat)
  NEW_GMP_TEST(SICONOS_FRICTION_3D_ONECONTACT_QUARTIC GMP3.dat)
  NEW_GMP_TEST(SICONOS_FRICTION_3D_ONECONTACT_QUARTIC GMP4.dat)
  NEW_GMP_TEST(SICONOS_FRICTION_3D_ONECONTACT_QUARTIC GMP5.dat)
  SET(test-GMP-REDUCED0_3D_ONECONTACT_QUARTIC-GMP6_PROPERTIES WILL_FAIL TRUE)
  NEW_GMP_TEST(SICONOS_FRICTION_3D_ONECONTACT_QUARTIC GMP6.dat)

  NEW_GMP_TEST(SICONOS_FRICTION_3D_ONECONTACT_NSN_AC_GP GMP0.dat)
  NEW_GMP_TEST(SICONOS_FRICTION_3D_ONECONTACT_NSN_AC_GP GMP1.dat)
  NEW_GMP_TEST(SICONOS_FRICTION_3D_ONECONTACT_NSN_AC_GP GMP2.dat)
  NEW_GMP_TEST(SICONOS_FRICTION_3D_ONECONTACT_NSN_AC_GP GMP3.dat)
  NEW_GMP_TEST(SICONOS_FRICTION_3D_ONECONTACT_NSN_AC_GP GMP4.dat)
  NEW_GMP_TEST(SICONOS_FRICTION_3D_ONECONTACT_NSN_AC_GP GMP5.dat)

  NEW_GMP_TEST(SICONOS_FRICTION_3D_ONECONTACT_NSN_AC GMP4.dat)
  NEW_GMP_TEST(SICONOS_FRICTION_3D_ONECONTACT_NSN_AC GMP5.dat)

  NEW_GMP_TEST(SICONOS_FRICTION_3D_ONECONTACT_ProjectionOnConeWithLocalIteration GMP4.dat)
  NEW_GMP_TEST(SICONOS_FRICTION_3D_ONECONTACT_ProjectionOnConeWithLocalIteration GMP5.dat)
  
  IF(HAS_LAPACK_DGESVD)
    NEW_GMP_TEST(SICONOS_FRICTION_3D_ONECONTACT_QUARTIC GMP0.dat 0 0 0 0 0 1)
    NEW_GMP_TEST(SICONOS_FRICTION_3D_ONECONTACT_QUARTIC GMP1.dat 0 0 0 0 0 1)
    NEW_GMP_TEST(SICONOS_FRICTION_3D_ONECONTACT_QUARTIC GMP2.dat 0 0 0 0 0 1)
    NEW_GMP_TEST(SICONOS_FRICTION_3D_ONECONTACT_QUARTIC GMP3.dat 0 0 0 0 0 1)
    NEW_GMP_TEST(SICONOS_FRICTION_3D_ONECONTACT_QUARTIC GMP4.dat 0 0 0 0 0 1)
    NEW_GMP_TEST(SICONOS_FRICTION_3D_ONECONTACT_QUARTIC GMP5.dat 0 0 0 0 0 1)
#    SET(test-GMP-REDUCED1_3D_QUARTIC-GMP6_PROPERTIES WILL_FAIL TRUE)
    NEW_GMP_TEST(SICONOS_FRICTION_3D_ONECONTACT_QUARTIC GMP6.dat 0 0 0 0 0 1)
  endif()
  
  NEW_GMP_TEST(SICONOS_FRICTION_3D_ONECONTACT_QUARTIC GMP0.dat 0 0 0 0 0 2)
  NEW_GMP_TEST(SICONOS_FRICTION_3D_ONECONTACT_QUARTIC GMP1.dat 0 0 0 0 0 2)
  NEW_GMP_TEST(SICONOS_FRICTION_3D_ONECONTACT_QUARTIC GMP2.dat 0 0 0 0 0 2)
  NEW_GMP_TEST(SICONOS_FRICTION_3D_ONECONTACT_QUARTIC GMP3.dat 0 0 0 0 0 2)
  NEW_GMP_TEST(SICONOS_FRICTION_3D_ONECONTACT_QUARTIC GMP4.dat 0 0 0 0 0 2)
  NEW_GMP_TEST(SICONOS_FRICTION_3D_ONECONTACT_QUARTIC GMP5.dat 0 0 0 0 0 2)
  NEW_GMP_TEST(SICONOS_FRICTION_3D_ONECONTACT_QUARTIC GMP6.dat 0 0 0 0 0 2)
  
  NEW_GMP_TEST(SICONOS_FRICTION_3D_ONECONTACT_QUARTIC GMP0.dat 0 0 0 0 0 3)
  NEW_GMP_TEST(SICONOS_FRICTION_3D_ONECONTACT_QUARTIC GMP1.dat 0 0 0 0 0 3)
  NEW_GMP_TEST(SICONOS_FRICTION_3D_ONECONTACT_QUARTIC GMP2.dat 0 0 0 0 0 3)
  NEW_GMP_TEST(SICONOS_FRICTION_3D_ONECONTACT_QUARTIC GMP3.dat 0 0 0 0 0 3)
  NEW_GMP_TEST(SICONOS_FRICTION_3D_ONECONTACT_QUARTIC GMP6.dat 0 0 0 0 0 3)

  NEW_GMP_TEST(SICONOS_FRICTION_3D_ONECONTACT_NSN_AC_GP GMP4.dat 0 0 0 0 0 2)
  NEW_GMP_TEST(SICONOS_FRICTION_3D_ONECONTACT_NSN_AC_GP GMP5.dat 0 0 0 0 0 2)
  NEW_GMP_TEST(SICONOS_FRICTION_3D_ONECONTACT_NSN_AC_GP GMP6.dat 0 0 0 0 0 2)

  NEW_GMP_TEST(SICONOS_FRICTION_3D_ONECONTACT_NSN_AC GMP4.dat 0 0 0 0 0 2)
  NEW_GMP_TEST(SICONOS_FRICTION_3D_ONECONTACT_NSN_AC GMP5.dat 0 0 0 0 0 2)
  NEW_GMP_TEST(SICONOS_FRICTION_3D_ONECONTACT_NSN_AC GMP6.dat 0 0 0 0 0 2)

  NEW_GMP_TEST(SICONOS_FRICTION_3D_ONECONTACT_ProjectionOnConeWithLocalIteration GMP4.dat 0 0 0 0 0 2)
  NEW_GMP_TEST(SICONOS_FRICTION_3D_ONECONTACT_ProjectionOnConeWithLocalIteration GMP5.dat 0 0 0 0 0 2)
  NEW_GMP_TEST(SICONOS_FRICTION_3D_ONECONTACT_ProjectionOnConeWithLocalIteration GMP6.dat 0 0 0 0 0 2)





  END_TEST()
  #BEGIN_TEST(src/GenericMechanical/test)
  #NEW_TEST(GMP_FAILED GenericMechanical_test1.c)
  #END_TEST()
  BEGIN_TEST(src/VI/test)
  NEW_TEST(VI_test0 VI_test.c)
  NEW_TEST(VI_test1 VI_test1.c)
  NEW_TEST(VI_test2 VI_test2.c)
  NEW_TEST(VI_test3 VI_test3.c)
  NEW_TEST(VI_test5 VI_test5.c)
  NEW_TEST(VI_testFC3D1 VI_testFC3D1.c)
  NEW_TEST(VI_testFC3D2 VI_testFC3D2.c)
  NEW_TEST(VI_testFC3D3 VI_testFC3D3.c)
  SET(VI_testFC3D3_PROPERTIES WILL_FAIL TRUE)


  SET(SICONOS_VI_SOLVERS "BOX_QI;BOX_AVI_LSA")
  IF(HAVE_PATHFERRIS)
   LIST(APPEND SICONOS_VI_SOLVERS "BOX_PATH")
  ENDIF(HAVE_PATHFERRIS)

  IF(DEV_MODE)
   SET(SICONOS_VI_TEST_PROBLEMS "VI_ZI1;VI_ZIT1")
  ENDIF(DEV_MODE)

  FOREACH(_PB ${SICONOS_VI_TEST_PROBLEMS})
   FOREACH(_SOLVER ${SICONOS_VI_SOLVERS})
    NEW_NCP_TEST(${_PB} SICONOS_VI_${_SOLVER})
   ENDFOREACH()
  ENDFOREACH()
 END_TEST()

  BEGIN_TEST(src/AVI/test)

  IF(HAS_ONE_LP_SOLVER)
   NEW_TEST(AVI_twisting implicit_twisting.c)
  ENDIF(HAS_ONE_LP_SOLVER)

  END_TEST(AVI/test)


  BEGIN_TEST(src/SOCP/test)
    NEW_TEST(SOCLCP_test1 soclcp_test1.c)
    NEW_TEST(SOCLCP_test2 soclcp_test2.c)
    NEW_TEST(SOCLCP_test3 soclcp_test3.c)
    # timeout on all machines, see
    # http://cdash-bipop.inrialpes.fr/testSummary.php?project=1&name=SOCLCP_test4&date=2015-09-03
    # Feel free to remove this once it is fixed --xhub
    #NEW_TEST(SOCLCP_test4 soclcp_test4.c)
    #NEW_TEST(SOCLCP_test5 soclcp_test5.c)
    NEW_TEST(SOCLCP_fc3d_to_soclcp  fc3d_to_soclcp.c)
  END_TEST(SOCP/test)

  add_library(numerics-test SHARED ${TEST_UTILS_SOURCES})
  set_target_properties("numerics-test" PROPERTIES
   LINKER_LANGUAGE "C")
  include(WindowsLibrarySetup)
  windows_library_extra_setup("numerics-test" "numerics-test")
  target_link_libraries(numerics-test ${PRIVATE} ${COMPONENT})
  target_link_libraries(numerics-test ${PRIVATE} ${${COMPONENT}_LINK_LIBRARIES})
endif()<|MERGE_RESOLUTION|>--- conflicted
+++ resolved
@@ -610,18 +610,6 @@
     ENDFOREACH(_DAT ${FC3D_DATA_SET})
   ENDIF(HAVE_GAMS_C_API)
 
-<<<<<<< HEAD
-=======
-  
-  END_TEST()
->>>>>>> 0cd997bd
-
-  IF(WITH_OPENMP)
-    NEW_TEST(FC3D_openmp_test1 fc3d_openmp_test1.c) #
-    NEW_FC_TEST(SICONOS_FRICTION_3D_NSGS_OPENMP BoxesStack1-i100000-32.hdf5.dat 1e-4 ${NSGS_NB_IT}
-      SICONOS_FRICTION_3D_ONECONTACT_NSN_AC 1e-14 10)
-  ENDIF(WITH_OPENMP)
-
   
   END_TEST()
 

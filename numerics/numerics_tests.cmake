include(tools4tests)

# wrapper are not needed
set(TEST_WRAP)

if(WITH_${COMPONENT}_TESTING)
  
  BEGIN_TEST(src/tools/test)
  if(HAS_LAPACK_DGESVD)
    NEW_TEST(pinvtest testpinv.c)
  endif()
  NEW_TEST(test_op3x3 test_op3x3.c)
  NEW_TEST(test_timers_interf test_timers_interf.c)
  NEW_TEST(test_cblas test_cblas.c)
  NEW_TEST(test_dgesv test_dgesv.c)
  if(HAS_LAPACK_DGESVD)
    NEW_TEST(test_gesvd test_gesvd.c)
  endif()
  if(HAS_LAPACK_DGELS)
    NEW_TEST(test_dgels test_dgels.c)
  endif()
  NEW_TEST(test_dpotrf test_dpotrf.c)
  #NEW_TEST(NumericsMatrixTest main_NumericsMatrix.c)
  NEW_TEST(NumericsMatrixTest0 NumericsMatrix_test0.c)
  NEW_TEST(NumericsMatrixTest1 NumericsMatrix_test1.c)
  NEW_TEST(NumericsMatrixTest2 NumericsMatrix_test2.c)
  NEW_TEST(NumericsMatrixTest3 NumericsMatrix_test3.c)
  NEW_TEST(NumericsMatrixTest4 NumericsMatrix_test4.c)
  NEW_TEST(NumericsMatrixTest5 NumericsMatrix_test5.c)
  NEW_TEST(NumericsMatrixTest6 NumericsMatrix_test6.c)
  NEW_TEST(SBMTest1 SBM_test1.c)
  NEW_TEST(SBMTest2 SBM_test2.c)
  NEW_TEST(SBMTest3 SBM_test3.c)
  NEW_TEST(SBMTest4 SBM_test4.c)
  NEW_TEST(SBMTest5 SBM_test5.c)
  NEW_TEST(SparseMatrix0 SparseMatrix_test0.c)
  IF(HAS_ONE_LP_SOLVER)
   NEW_TEST(Vertex_extraction vertex_problem.c)
  ENDIF(HAS_ONE_LP_SOLVER)
 END_TEST()

 BEGIN_TEST2(src/LCP/test)

  MACRO(SET_LCP_TEST_AS_FAILED DATASET_LCP_DIAG FAILING_ALGO)
   FOREACH(_DS ${DATASET_LCP_DIAG})
    FOREACH(_SOLVER ${FAILING_ALGO})
     SET(test-LCP_${_SOLVER}-lcp_${_DS}_PROPERTIES WILL_FAIL TRUE)
    ENDFOREACH()
   ENDFOREACH()
  ENDMACRO()

  SET(DATASET_LCP "lcp_mmc.dat;lcp_deudeu.dat;lcp_trivial.dat;lcp_ortiz.dat;lcp_enum_fails.dat")
  LIST(APPEND DATASET_LCP
   "lcp_exp_murty.dat;lcp_exp_murty2.dat;lcp_CPS_1.dat;lcp_CPS_2.dat;lcp_CPS_3.dat;lcp_CPS_4.dat;lcp_CPS_4bis.dat;lcp_CPS_5.dat")
  SET(DATASET_BLOCK_LCP "lcp_deudeu_block.dat")
  # PSOR is not working :(
  SET(SICONOS_LCP_SOLVERS
   "ENUM;LEMKE;CPG;PGS;RPGS;LATIN;LATIN_W;QP;NSQP;AVI_CAOFERRIS;NEWTONMIN;NEWTON_FBLSA;NEWTON_MINFBLSA;BARD;MURTY;PIVOT;PIVOT_LUMOD;PATHSEARCH")
  IF(HAVE_PATHFERRIS)
   LIST(APPEND SICONOS_LCP_SOLVERS "PATH")
  ENDIF()
  IF(HAVE_GAMS_C_API)
   LIST(APPEND SICONOS_LCP_SOLVERS "GAMS")
  ENDIF(HAVE_GAMS_C_API)
  FOREACH(_DS ${DATASET_LCP})
    FOREACH(_SOLVER ${SICONOS_LCP_SOLVERS})
     NEW_LCP_TEST(SICONOS_LCP_${_SOLVER} ${_DS})
    ENDFOREACH()
  ENDFOREACH()
  FOREACH(_DS ${DATASET_BLOCK_LCP})
   FOREACH(_SOLVER ${SICONOS_LCP_SOLVERS})
    NEW_LCP_TEST(SICONOS_LCP_${_SOLVER} ${_DS} 1)
    ENDFOREACH()
  ENDFOREACH()

  # CPG does not work everywhere
  SET(test-LCP_CPG-lcp_deudeu_PROPERTIES WILL_FAIL TRUE)
  SET(test-LCP_CPG-lcp_exp_murty_PROPERTIES WILL_FAIL TRUE)
  SET(test-LCP_CPG-lcp_CPS_2_PROPERTIES WILL_FAIL TRUE)
  SET(test-LCP_CPG-lcp_CPS_4_PROPERTIES WILL_FAIL TRUE)
  SET(test-LCP_CPG-lcp_CPS_4bis_PROPERTIES WILL_FAIL TRUE)

  # problem with Cholesky here
  SET_LCP_TEST_AS_FAILED("exp_murty;exp_murty2" "LATIN;LATIN_W")
  RM_TEST2(SICONOS_LCP_LATIN "lcp_ortiz.dat")
  RM_TEST2(SICONOS_LCP_LATIN_W "lcp_ortiz.dat")

  # QP reformulation does not always work when the matrix is not symmetric
  # Use NSQP
  SET_LCP_TEST_AS_FAILED("exp_murty;exp_murty2;ortiz;enum_fails;CPS_2;CPS_3;CPS_4;CPS_4bis" "QP")

  # NEWTONMIN has no backup descent dir -> problem in DGESV -> GAME OVER !
  SET(test-LCP_NEWTONMIN-lcp_CPS_1_PROPERTIES WILL_FAIL TRUE)
  SET(test-LCP_NEWTONMIN-lcp_CPS_2_PROPERTIES WILL_FAIL TRUE)
  SET(test-LCP_NEWTONMIN-lcp_CPS_5_PROPERTIES WILL_FAIL TRUE)

  # those test cannot be solved with an algorithm that requires non-zero
  # diagonal elements, that is PGS, BARD, MURTY, LATIN and LATIN_W
  SET_LCP_TEST_AS_FAILED("enum_fails;CPS_2;CPS_3;CPS_4;CPS_4bis" "PGS;BARD;MURTY;LATIN;LATIN_W")
  # suprinsingly this works ...
  SET(test-LCP_MURTY-lcp_enum_fails_PROPERTIES WILL_FAIL FALSE)

  # those test cannot be solved with Lemke-based solvers (CPS_3 is for Lemke-Howson)
  SET_LCP_TEST_AS_FAILED("CPS_3" "LEMKE;AVI_CAOFERRIS;PIVOT;PIVOT_LUMOD;PATHSEARCH")

  # PSD matrices and those algo does not seem to be a good idea
  SET_LCP_TEST_AS_FAILED("CPS_2;CPS_3" "NSQP;RPGS")

  # lcp_mmc is of size 26, way too much for enum
  RM_TEST2(SICONOS_LCP_ENUM "lcp_mmc.dat")
  # this LCP was put here to show that enum does not work on every LCP, likely
  # due to numerical problems, but works on some system ...
  RM_TEST2(SICONOS_LCP_ENUM "lcp_enum_fails.dat")

  # TODO backup path when GDESV fails
  SET(test-LCP_NEWTON_FBLSA-lcp_CPS_1_PROPERTIES WILL_FAIL TRUE)

  # special tests
  NEW_LCP_TEST(SICONOS_LCP_ENUM lcp_Pang_isolated_sol.dat)
  NEW_LCP_TEST(SICONOS_LCP_ENUM lcp_Pang_isolated_sol_perturbed.dat)
  SET(test-LCP_ENUM-lcp_Pang_isolated_sol_perturbed_PROPERTIES WILL_FAIL TRUE)
  NEW_LCP_TEST(SICONOS_LCP_ENUM lcp_inf_sol_perturbed.dat)

  # TODO refinment of solution
  # NEW_LCP_TEST(SICONOS_LCP_LEMKE lcp_tobenna.dat)
  # NEW_LCP_TEST(SICONOS_LCP_PIVOT lcp_tobenna.dat)
  #  NEW_LCP_TEST(SICONOS_LCP_PIVOT_LUMOD lcp_tobenna.dat)
  # LUMOD is not ready for prime time now
  SET(test-LCP_PIVOT_LUMOD-lcp_mmc_PROPERTIES WILL_FAIL TRUE)
  IF(DEV_MODE)
   SET(test-LCP_PIVOT-lcp_tobenna_PROPERTIES WILL_FAIL FALSE)
   #   SET(test-LCP_PIVOT_LUMOD-lcp_tobenna_PROPERTIES WILL_FAIL FALSE)
  ENDIF(DEV_MODE)

  IF(HAVE_PATHFERRIS)
   NEW_LCP_TEST(SICONOS_LCP_PATH lcp_tobenna.dat)
  ENDIF(HAVE_PATHFERRIS)
  IF(HAVE_GAMS_C_API)
   NEW_LCP_TEST(SICONOS_LCP_GAMS lcp_tobenna.dat)
  ENDIF(HAVE_GAMS_C_API)

  NEW_TEST(LCP_DefaultSolverOptionstest LinearComplementarity_DefaultSolverOptions_test.c)

  END_TEST(LCP/test)

  BEGIN_TEST(src/LinearSystem/test)

  NEW_LS_TEST(SICONOS_LS_0 ls_trivial.dat)
  SET(test-LS_0-ls_inf_sol_perturbed_PROPERTIES WILL_FAIL TRUE)
  NEW_LS_TEST(SICONOS_LS_0 ls_inf_sol_perturbed.dat)
  END_TEST()

  BEGIN_TEST2(src/Relay/test)

  SET(DATA_SET "relay1.dat;relay_2x2.dat;relay_4x4.dat;relay_simple2.dat;step_1x1.dat;step_2x2.dat;step_4x4.dat")
  SET(SICONOS_RELAY_SOLVERS "ENUM;LEMKE;PGS;AVI_CAOFERRIS")
  IF(HAS_ONE_LP_SOLVER)
   LIST(APPEND SICONOS_RELAY_SOLVERS "AVI_CAOFERRIS_TEST")
  ENDIF()

  IF(HAVE_PATHFERRIS)
   LIST(APPEND SICONOS_RELAY_SOLVERS "PATH")
  ENDIF()
  FOREACH(_DS ${DATA_SET})
    FOREACH(_SOLVER ${SICONOS_RELAY_SOLVERS})
      NEW_RELAY_TEST(SICONOS_RELAY_${_SOLVER} ${_DS})
    ENDFOREACH()
  ENDFOREACH()

  # ENUM on an LCP of size 30 is a bad idea ...
  RM_TEST2(RELAY_ENUM "relay1.dat")

  NEW_TEST(Relaytest1 relay_test1.c)
  NEW_TEST(Relaytest2 relay_test2.c)

  IF(HAVE_PATHFERRIS)
    NEW_TEST(Relaytest3 relay_test3.c)
  ENDIF(HAVE_PATHFERRIS)

  NEW_TEST(Relaytest10 relay_test10.c)
  NEW_TEST(Relaytest11 relay_test11.c)
  NEW_TEST(Relaytest12 relay_test12.c)
  NEW_TEST(Relaytest13 relay_test13.c)
  NEW_TEST(Relaytest20 relay_test20.c)
  NEW_TEST(Steptest1 step_test1.c)
  NEW_TEST(Steptest2 step_test2.c)
  NEW_TEST(Steptest3 step_test3.c)
  NEW_TEST(Steptest4 step_test4.c)

  END_TEST()


  BEGIN_TEST(src/MLCP/test)
  IF(HAVE_SYSTIMES_H)
    if(WITH_CXX)
      NEW_TEST(MLCPtest main_mlcp.cpp)
    endif()
  ENDIF(HAVE_SYSTIMES_H)
  NEW_TEST(ReadWrite_MLCPtest MixedLinearComplementarity_ReadWrite_test.c)
  END_TEST()

  BEGIN_TEST(src/MCP/test)
  NEW_TEST(MCPtest MCP_test.c)
  NEW_TEST(MCPtest1 MCP_test1.c)
  END_TEST()

  BEGIN_TEST(src/NCP/test)
  SET(SICONOS_NCP_SOLVERS "NEWTON_FBLSA;NEWTON_MINFBLSA;PATHSEARCH")
  IF(HAVE_PATHFERRIS)
    LIST(APPEND SICONOS_NCP_SOLVERS "PATH")
  ENDIF(HAVE_PATHFERRIS)

  SET(SICONOS_NCP_TEST_PROBLEMS "NCP_ZI1")
  IF(DEV_MODE)
   LIST(APPEND SICONOS_NCP_TEST_PROBLEMS "NCP_ZIT1")
  ENDIF(DEV_MODE)

  FOREACH(_PB ${SICONOS_NCP_TEST_PROBLEMS})
   FOREACH(_SOLVER ${SICONOS_NCP_SOLVERS})
    NEW_NCP_TEST(${_PB} SICONOS_NCP_${_SOLVER})
   ENDFOREACH()
  ENDFOREACH()

  # Oliverie
  IF(NOT DEV_MODE)
   SET(NCP_NEWTON_FBLSA-NCP_ZI1_PROPERTIES WILL_FAIL TRUE)
  ENDIF(NOT DEV_MODE)

  END_TEST() # NCP

  BEGIN_TEST(src/FrictionContact/test)
  #===========================================
  # 3D Friction Contact tests
  #===========================================
  # (see FrictionContact/test/README for short details)
  # --> Must be uptodated!
  # Set name of input file used to generate c-files for tests
  SET(NSGS_TOL 1e-6)
  SET(NSGS_NB_IT 10000)
  NEW_TEST(FC3D_DefaultSolverOptionstest fc3d_DefaultSolverOptions_test.c)
  NEW_TEST(FC3D_sparse_test fc3d_sparse_test.c)

  STRING(CONCAT FC3D_DATA_SET "Capsules-i100-1090.dat;Capsules-i100-889.dat;Capsules-i101-404.dat;Capsules-i103-990.dat;Capsules-i122-1617.dat;")
  STRING(CONCAT FC3D_DATA_SET "Example1_Fc3D.dat;Example1_Fc3D_SBM.dat;FrictionContact3D_1c.dat;FrictionContact3D_RR_1c.dat;")
  STRING(CONCAT FC3D_DATA_SET "NESpheres_10_1.dat;NESpheres_30_1.dat;")
  STRING(CONCAT FC3D_DATA_SET "Rover1039.dat;Rover1040.dat;Rover1041.dat;Rover11035.dat;Rover11211.dat;Rover3865.dat;Rover4144.dat;")
  STRING(CONCAT FC3D_DATA_SET "Rover4493.dat;Rover4516.dat;Rover4609.dat;Rover4613.dat;Rover4622.dat;Rover9770.dat;")
  STRING(CONCAT FC3D_DATA_SET "Confeti-ex13-Fc3D-SBM.dat;")

  foreach(_DAT ${FC3D_DATA_SET})
    # --- GAMS Solvers ---
    if(HAVE_GAMS_C_API)
      NEW_FC_3D_TEST(${_DAT} SICONOS_FRICTION_3D_GAMS_PATH)
      NEW_FC_3D_TEST(${_DAT} SICONOS_FRICTION_3D_GAMS_LCP_PATH)
      if(HAVE_GAMS_PATHVI)
	NEW_FC_3D_TEST(${_DAT} SICONOS_FRICTION_3D_GAMS_PATHVI)
	NEW_FC_3D_TEST(${_DAT} SICONOS_FRICTION_3D_GAMS_LCP_PATHVI)
      endif()
    endif()

    # --- NSGS on FC3D_DATA_SET ---
    NEW_FC_3D_TEST(${_DAT} SICONOS_FRICTION_3D_NSGS 1e-5 10000)
<<<<<<< HEAD
    
=======

>>>>>>> 825d0746
    NEW_FC_3D_TEST(${_DAT} SICONOS_FRICTION_3D_NSGS 1e-5 10000
      SICONOS_FRICTION_3D_ONECONTACT_NSN_GP 0 0
      INTERNAL_IPARAM 10 1)    

    NEW_FC_3D_TEST(${_DAT} SICONOS_FRICTION_3D_NSGS 1e-5 10000
      SICONOS_FRICTION_3D_ONECONTACT_ProjectionOnConeWithLocalIteration 1e-12  10)
<<<<<<< HEAD
    
    NEW_FC_3D_TEST(${_DAT} SICONOS_FRICTION_3D_NSGS 1e-5 10000
      SICONOS_FRICTION_3D_ONECONTACT_NSN_GP 0 0
      INTERNAL_IPARAM SICONOS_FRICTION_3D_NSN_HYBRID_STRATEGY SICONOS_FRICTION_3D_NSN_HYBRID_STRATEGY_PLI_NSN_LOOP)
    
=======

    NEW_FC_3D_TEST(${_DAT} SICONOS_FRICTION_3D_NSGS 1e-5 10000
      SICONOS_FRICTION_3D_ONECONTACT_NSN_GP 0 0
      INTERNAL_IPARAM SICONOS_FRICTION_3D_NSN_HYBRID_STRATEGY SICONOS_FRICTION_3D_NSN_HYBRID_STRATEGY_PLI_NSN_LOOP)

>>>>>>> 825d0746
    # --- Nonsmooth Newton on FC3D_DATA_SET ---
    NEW_FC_3D_TEST(${_DAT} SICONOS_FRICTION_3D_NSN_AC 1e-5 1000
      0 0 0
      IPARAM 1 1)
    NEW_FC_3D_TEST(${_DAT} SICONOS_FRICTION_3D_NSN_AC 1e-3 1000)
    NEW_FC_3D_TEST(${_DAT} SICONOS_FRICTION_3D_NSN_FB 1e-3 1000)
    NEW_FC_3D_TEST(${_DAT} SICONOS_FRICTION_3D_NSN_NM 1e-3 1000)
  endforeach()
<<<<<<< HEAD
  
=======


>>>>>>> 825d0746

  
  # --- NSGS with different local solvers and parameters ---
  NEW_FC_3D_TEST(Example1_Fc3D_SBM.dat
    SICONOS_FRICTION_3D_NSGS 1e-16 ${NSGS_NB_IT} 
    SICONOS_FRICTION_3D_ONECONTACT_ProjectionOnCone)
  
  NEW_FC_3D_TEST(Example1_Fc3D_SBM.dat
    SICONOS_FRICTION_3D_NSGS  1e-16 ${NSGS_NB_IT} 
    SICONOS_FRICTION_3D_ONECONTACT_ProjectionOnConeWithDiagonalization)
 
  NEW_FC_3D_TEST(Example1_Fc3D_SBM.dat
    SICONOS_FRICTION_3D_NSGS 1e-16 ${NSGS_NB_IT} 
    SICONOS_FRICTION_3D_ONECONTACT_ProjectionOnConeWithLocalIteration  1e-3 10)

  NEW_FC_3D_TEST(Example1_Fc3D_SBM.dat
    SICONOS_FRICTION_3D_NSGS  1e-16 ${NSGS_NB_IT} 
    SICONOS_FRICTION_3D_ONECONTACT_ProjectionOnConeWithRegularization 0 0
    DPARAM 3 0.1)
    
  NEW_FC_3D_TEST(Example1_Fc3D_SBM.dat
    SICONOS_FRICTION_3D_NSGS  1e-16 ${NSGS_NB_IT}
    SICONOS_FRICTION_3D_ONECONTACT_ProjectionOnConeWithLocalIteration 1e-3 10
    DPARAM 8 1.7
    IPARAM 8 1)

  NEW_FC_3D_TEST(Example1_Fc3D_SBM.dat
    SICONOS_FRICTION_3D_NSGS  1e-16 1000
    SICONOS_FRICTION_3D_NCPGlockerFBNewton 0 0
    WILL_FAIL)

  NEW_FC_3D_TEST(Example1_Fc3D_SBM.dat
    SICONOS_FRICTION_3D_NSGS  1e-16 1000
    SICONOS_FRICTION_3D_NCPGlockerFBFixedPoint 0.0 10
    WILL_FAIL)

  NEW_FC_3D_TEST(Capsules-i122-1617.dat
    SICONOS_FRICTION_3D_NSGS  1e-07 1000000
    SICONOS_FRICTION_3D_ONECONTACT_ProjectionOnConeWithLocalIteration 1e-16 20
    DPARAM 8 1.0
    IPARAM 8 1)

  NEW_FC_3D_TEST(Confeti-ex13-4contact-Fc3D-SBM.dat
    SICONOS_FRICTION_3D_NSGS  1e-05 10000
    SICONOS_FRICTION_3D_ONECONTACT_ProjectionOnCone 0.0 0
    DPARAM 8 1.0
    IPARAM 8 1)

  NEW_FC_3D_TEST(Confeti-ex13-4contact-Fc3D-SBM.dat
    SICONOS_FRICTION_3D_NSGS  1e-12 10000
    SICONOS_FRICTION_3D_ONECONTACT_NSN 1e-18 10
    INTERNAL_IPARAM 1 0)
  
  NEW_FC_3D_TEST(Confeti-ex13-4contact-Fc3D-SBM.dat
    SICONOS_FRICTION_3D_NSGS  1e-12 10000
    SICONOS_FRICTION_3D_ONECONTACT_NSN 1e-18 10
    INTERNAL_IPARAM 1 1)

  NEW_FC_3D_TEST(Confeti-ex13-4contact-Fc3D-SBM.dat
    SICONOS_FRICTION_3D_NSGS  1e-12 10000
    SICONOS_FRICTION_3D_ONECONTACT_ProjectionOnConeWithLocalIteration 1e-6 100)

  NEW_FC_3D_TEST(Confeti-ex13-4contact-Fc3D-SBM.dat
    SICONOS_FRICTION_3D_NSGS  1e-12 10000
    SICONOS_FRICTION_3D_ONECONTACT_ProjectionOnConeWithRegularization 0.0 0)

  NEW_FC_3D_TEST(problem-checkTwoRods1-condensed.dat
    SICONOS_FRICTION_3D_NSGS  1e-05 10000
    SICONOS_FRICTION_3D_ONECONTACT_NSN 0.0 0
    INTERNAL_IPARAM 1 1)
  NEW_FC_3D_TEST(Example1_Fc3D.dat
    SICONOS_FRICTION_3D_NSGS  1e-5 ${NSGS_NB_IT} 
    SICONOS_FRICTION_3D_ONECONTACT_NSN 1e-18 10)
  NEW_FC_3D_TEST(Rover1039.dat
    SICONOS_FRICTION_3D_NSGS ${NSGS_TOL} ${NSGS_NB_IT} 
    SICONOS_FRICTION_3D_ONECONTACT_QUARTIC 1e-6 10)
  NEW_FC_3D_TEST(Rover1040.dat
    SICONOS_FRICTION_3D_NSGS ${NSGS_TOL} ${NSGS_NB_IT} 
    SICONOS_FRICTION_3D_ONECONTACT_QUARTIC 1e-6 10)
  NEW_FC_3D_TEST(Rover1041.dat
    SICONOS_FRICTION_3D_NSGS  ${NSGS_TOL} ${NSGS_NB_IT} 
    SICONOS_FRICTION_3D_ONECONTACT_QUARTIC 1e-6 10)
  NEW_FC_3D_TEST(Rover3865.dat 
    SICONOS_FRICTION_3D_NSGS ${NSGS_TOL} ${NSGS_NB_IT} 
    SICONOS_FRICTION_3D_ONECONTACT_QUARTIC 1e-6 10)
  NEW_FC_3D_TEST(Rover4144.dat
    SICONOS_FRICTION_3D_NSGS  ${NSGS_TOL} ${NSGS_NB_IT} 
    SICONOS_FRICTION_3D_ONECONTACT_QUARTIC 1e-6 10)
  NEW_FC_3D_TEST(Rover4396.dat
    SICONOS_FRICTION_3D_NSGS ${NSGS_TOL} ${NSGS_NB_IT} 
    SICONOS_FRICTION_3D_ONECONTACT_QUARTIC 1e-6 10)
  NEW_FC_3D_TEST(Rover4493.dat
    SICONOS_FRICTION_3D_NSGS ${NSGS_TOL} ${NSGS_NB_IT} 
    SICONOS_FRICTION_3D_ONECONTACT_QUARTIC 1e-6 10)
  NEW_FC_3D_TEST(Rover4516.dat
    SICONOS_FRICTION_3D_NSGS  ${NSGS_TOL} ${NSGS_NB_IT} 
    SICONOS_FRICTION_3D_ONECONTACT_QUARTIC 1e-6 10)
  NEW_FC_3D_TEST(Rover4609.dat
    SICONOS_FRICTION_3D_NSGS  ${NSGS_TOL} ${NSGS_NB_IT} 
    SICONOS_FRICTION_3D_ONECONTACT_QUARTIC 1e-6 10)
  NEW_FC_3D_TEST(Rover4613.dat
    SICONOS_FRICTION_3D_NSGS  ${NSGS_TOL} ${NSGS_NB_IT} 
    SICONOS_FRICTION_3D_ONECONTACT_QUARTIC 1e-6 10)
  NEW_FC_3D_TEST(Rover4622.dat
    SICONOS_FRICTION_3D_NSGS ${NSGS_TOL} ${NSGS_NB_IT} 
    SICONOS_FRICTION_3D_ONECONTACT_QUARTIC 1e-6 10)
  NEW_FC_3D_TEST(Rover9770.dat
    SICONOS_FRICTION_3D_NSGS ${NSGS_TOL} ${NSGS_NB_IT} 
    SICONOS_FRICTION_3D_ONECONTACT_QUARTIC 1e-6 10)
  NEW_FC_3D_TEST(Rover11035.dat
    SICONOS_FRICTION_3D_NSGS ${NSGS_TOL} ${NSGS_NB_IT} 
    SICONOS_FRICTION_3D_ONECONTACT_QUARTIC 1e-6 10)
  NEW_FC_3D_TEST(Rover11211.dat
    SICONOS_FRICTION_3D_NSGS ${NSGS_TOL} ${NSGS_NB_IT} 
    SICONOS_FRICTION_3D_ONECONTACT_QUARTIC 1e-6 10)
  NEW_FC_3D_TEST(Confeti-ex03-Fc3D-SBM.dat
    SICONOS_FRICTION_3D_NSGS 1e-5 10000
    SICONOS_FRICTION_3D_ONECONTACT_ProjectionOnCone 0.0 0
    WILL_FAIL)
  NEW_FC_3D_TEST(Confeti-ex03-Fc3D-SBM.dat
    SICONOS_FRICTION_3D_NSGS 1e-12 1000
    SICONOS_FRICTION_3D_ONECONTACT_NSN 1e-16  10)

  NEW_FC_3D_TEST(Confeti-ex03-Fc3D-SBM.dat
    SICONOS_FRICTION_3D_NSGS 1e-12 10000
    SICONOS_FRICTION_3D_ONECONTACT_ProjectionOnConeWithLocalIteration 1e-12  10)

  NEW_FC_3D_TEST(Confeti-ex13-4contact-Fc3D-SBM.dat
    SICONOS_FRICTION_3D_NSGS 1e-12 10000
    SICONOS_FRICTION_3D_ONECONTACT_ProjectionOnConeWithRegularization 1e-8  10)

  NEW_FC_3D_TEST(Confeti-ex13-Fc3D-SBM.dat
    SICONOS_FRICTION_3D_NSGS 1e-2 10000
    SICONOS_FRICTION_3D_ONECONTACT_ProjectionOnCone 0.0 0)

  NEW_FC_3D_TEST(Confeti-ex13-Fc3D-SBM.dat
    SICONOS_FRICTION_3D_NSGS 1e-5 1000
    SICONOS_FRICTION_3D_ONECONTACT_NSN 1e-16 10)

  NEW_FC_3D_TEST(Confeti-ex13-Fc3D-SBM.dat
    SICONOS_FRICTION_3D_NSGS 1e-12 10000
    SICONOS_FRICTION_3D_ONECONTACT_ProjectionOnConeWithLocalIteration 1e-06  100)

  NEW_FC_3D_TEST(Confeti-ex03-Fc3D-SBM.dat
    SICONOS_FRICTION_3D_NSGS 1e-8 20000
    SICONOS_FRICTION_3D_ONECONTACT_ProjectionOnConeWithLocalIteration 1e-16 100)
  
  NEW_FC_3D_TEST(Example1_Fc3D_SBM.dat
    SICONOS_FRICTION_3D_NSGSV 1e-5 10000
    SICONOS_FRICTION_3D_ONECONTACT_ProjectionOnCone_velocity 0 0
    INTERNAL_IPARAM 0 0
    INTERNAL_DPARAM 0 0.
    WILL_FAIL)
  
  # --- Extra-gradient ---

  NEW_FC_3D_TEST(Confeti-ex13-Fc3D-SBM.dat
    SICONOS_FRICTION_3D_EG  1e-08 10000
    0 0 0
    DPARAM 3 -3e3)

  NEW_FC_3D_TEST(Confeti-ex13-Fc3D-SBM.dat
    SICONOS_FRICTION_3D_EG  1e-10 10000
    0 0 0
    DPARAM 3 -1.0)

  NEW_FC_3D_TEST(Example1_Fc3D_SBM.dat
    SICONOS_FRICTION_3D_EG  1e-8 100000
    0 0 0
    DPARAM 3 -1.0)

  NEW_FC_3D_TEST(Example1_Fc3D_SBM.dat
    SICONOS_FRICTION_3D_EG  1e-8 100000
    0 0 0
    DPARAM 3 1.0)

  # --- Tresca Fixed Point ---
  NEW_FC_3D_TEST(Confeti-ex13-Fc3D-SBM.dat
    SICONOS_FRICTION_3D_TFP)
 
  #TFP with ProjectedGradientOnCylinder is not working ...
  NEW_FC_3D_TEST(Confeti-ex13-Fc3D-SBM.dat
    SICONOS_FRICTION_3D_TFP 1e-4 100
    SICONOS_FRICTION_3D_PGoC 1e-6 200
    WILL_FAIL)

  NEW_FC_3D_TEST(Example1_Fc3D_SBM.dat
    SICONOS_FRICTION_3D_TFP 1e-16 100)


  
  NEW_FC_3D_TEST(Confeti-ex03-Fc3D-SBM.dat
    SICONOS_FRICTION_3D_TFP 10e-8 2000)

  NEW_FC_3D_TEST(Confeti-ex03-Fc3D-SBM.dat
    SICONOS_FRICTION_3D_TFP 10e-8 2000
    0 0 0
    IPARAM 1 1)

  NEW_FC_3D_TEST(Example1_Fc3D_SBM.dat
    SICONOS_FRICTION_3D_TFP 0 0
    SICONOS_FRICTION_3D_PGoC 0 0
    WILL_FAIL)
  
  NEW_FC_3D_TEST(Example1_Fc3D_SBM.dat
    SICONOS_FRICTION_3D_TFP 0 0
    SICONOS_FRICTION_3D_PGoC 0 0
    INTERNAL_IPARAM 2 20
    INTERNAL_DPARAM 3 -1.
    INTERNAL_DPARAM 4 -1.e-6)

  # ---- Hyperplane Projection ----
  # HP is not converging
  NEW_FC_3D_TEST(Confeti-ex13-Fc3D-SBM.dat
    SICONOS_FRICTION_3D_HP 1e-3 1000
    0 0 0
    WILL_FAIL)

  NEW_FC_3D_TEST(Example1_Fc3D_SBM.dat
    SICONOS_FRICTION_3D_HP)

  # ---- Varitionnal Inequalities formulation ----
  NEW_FC_3D_TEST(Confeti-ex13-Fc3D-SBM.dat
    SICONOS_FRICTION_3D_VI_EG 1e-8 10000
    0 0 0
    DPARAM 3 -3e3)

  NEW_FC_3D_TEST(Confeti-ex13-Fc3D-SBM.dat
    SICONOS_FRICTION_3D_VI_FPP 1e-8 100000
    0 0 0
    IPARAM 1 2
    IPARAM 2 0
    IPARAM 3 0
    DPARAM 3 -1e1)

  NEW_FC_3D_TEST(BoxesStack1-i100000-32.hdf5.dat
    SICONOS_FRICTION_3D_VI_FPP 1e-3 100000
    0 0 0
    IPARAM 2 1)

  NEW_FC_3D_TEST(BoxesStack1-i100000-32.hdf5.dat
    SICONOS_FRICTION_3D_FPP 1e-8 100000)

  NEW_FC_3D_TEST(BoxesStack1-i100000-32.hdf5.dat
    SICONOS_FRICTION_3D_VI_EG 1e-8 100000
    0 0 0
    IPARAM 2 1)

  # --- Test from rock pile simulations using "time of birth" feature --- 
  # failure in local solver with line search
  NEW_FC_3D_TEST(RockPile_tob1.dat SICONOS_FRICTION_3D_NSGS 1e-3 10000
    SICONOS_FRICTION_3D_ONECONTACT_NSN_GP 1e-16 100)
  #  an increasing number of newton iterations implies a failure
  NEW_FC_3D_TEST(RockPile_tob1.dat SICONOS_FRICTION_3D_NSGS 1e-3 10000
    SICONOS_FRICTION_3D_ONECONTACT_NSN_GP 1e-16 1000 WILL_FAIL )
  # removinf the line --search is worth
  NEW_FC_3D_TEST(RockPile_tob1.dat SICONOS_FRICTION_3D_NSGS 1e-3 2000
    SICONOS_FRICTION_3D_ONECONTACT_NSN 1e-16 100 WILL_FAIL)

  # ---- PROX ---
  
  NEW_FC_3D_TEST(Example1_Fc3D_SBM.dat
    SICONOS_FRICTION_3D_PROX 1e-8 100)
  

  NEW_FC_3D_TEST(OneObject-i1028-138.hdf5.dat
    SICONOS_FRICTION_3D_PROX  1e-8 100000
    0 0 0
    DPARAM 3 1e4
    IPARAM 1 1)

  # --------------------------------------- #
  ### problems known as difficult
  # --------------------------------------- #
<<<<<<< HEAD
  # KaplasTower-i1061-4.hdf5.dat 
=======
  # KaplasTower-i1061-4.hdf5.dat
>>>>>>> 825d0746
  
  NEW_FC_3D_TEST(KaplasTower-i1061-4.hdf5.dat SICONOS_FRICTION_3D_NSGS 1e-5 2000
    SICONOS_FRICTION_3D_ONECONTACT_NSN_GP 0 0 WILL_FAIL)
  NEW_FC_3D_TEST(KaplasTower-i1061-4.hdf5.dat SICONOS_FRICTION_3D_NSGS 1e-5 1500
    SICONOS_FRICTION_3D_ONECONTACT_NSN_GP 0 0
    INTERNAL_IPARAM 10 1
    WILL_FAIL)
  NEW_FC_3D_TEST(KaplasTower-i1061-4.hdf5.dat SICONOS_FRICTION_3D_NSGS 1e-5 1500
    SICONOS_FRICTION_3D_ONECONTACT_NSN_GP 0 0
    INTERNAL_IPARAM SICONOS_FRICTION_3D_NSN_HYBRID_STRATEGY SICONOS_FRICTION_3D_NSN_HYBRID_STRATEGY_PLI_NSN_LOOP
    WILL_FAIL)
<<<<<<< HEAD
  
  NEW_FC_3D_TEST(KaplasTower-i1061-4.hdf5.dat SICONOS_FRICTION_3D_NSN_AC 5e-2 1000)
  NEW_FC_3D_TEST(KaplasTower-i1061-4.hdf5.dat SICONOS_FRICTION_3D_NSN_FB 5e-2 1000)
  NEW_FC_3D_TEST(KaplasTower-i1061-4.hdf5.dat SICONOS_FRICTION_3D_NSN_NM 5e-2 1000)
  
=======

  NEW_FC_3D_TEST(KaplasTower-i1061-4.hdf5.dat SICONOS_FRICTION_3D_NSN_AC 5e-2 1000)
  NEW_FC_3D_TEST(KaplasTower-i1061-4.hdf5.dat SICONOS_FRICTION_3D_NSN_FB 5e-2 1000)
  NEW_FC_3D_TEST(KaplasTower-i1061-4.hdf5.dat SICONOS_FRICTION_3D_NSN_NM 5e-2 1000)

>>>>>>> 825d0746
  NEW_FC_3D_TEST(KaplasTower-i1061-4.hdf5.dat
    SICONOS_FRICTION_3D_PROX  1e-3 10
    0 0 0
    DPARAM 3 1e4
    IPARAM 1 1)

  # OneObject-i100000-499.hdf5.dat
  NEW_FC_3D_TEST(OneObject-i100000-499.hdf5.dat
    SICONOS_FRICTION_3D_NSGS 1e-5 100000
    SICONOS_FRICTION_3D_ONECONTACT_NSN_GP 0 0
    WILL_FAIL)
  NEW_FC_3D_TEST(OneObject-i100000-499.hdf5.dat SICONOS_FRICTION_3D_NSGS 1e-5 10000
    SICONOS_FRICTION_3D_ONECONTACT_NSN_GP 0 0
    INTERNAL_IPARAM 10 1
    WILL_FAIL)
  NEW_FC_3D_TEST(OneObject-i100000-499.hdf5.dat SICONOS_FRICTION_3D_NSGS 1e-5 10000
    SICONOS_FRICTION_3D_ONECONTACT_NSN_GP 0 0
    INTERNAL_IPARAM SICONOS_FRICTION_3D_NSN_HYBRID_STRATEGY SICONOS_FRICTION_3D_NSN_HYBRID_STRATEGY_PLI_NSN_LOOP
    WILL_FAIL)
  NEW_FC_3D_TEST(OneObject-i100000-499.hdf5.dat SICONOS_FRICTION_3D_NSN_AC 1e-5 100
    0 0 0
<<<<<<< HEAD
    IPARAM 1 1)   
=======
    IPARAM 1 1)
>>>>>>> 825d0746
  NEW_FC_3D_TEST(OneObject-i100000-499.hdf5.dat SICONOS_FRICTION_3D_NSN_AC 1e-3 1000)
  NEW_FC_3D_TEST(OneObject-i100000-499.hdf5.dat SICONOS_FRICTION_3D_NSN_FB 1e-3 1000)
  NEW_FC_3D_TEST(OneObject-i100000-499.hdf5.dat SICONOS_FRICTION_3D_NSN_NM 1e-3 1000)
  NEW_FC_3D_TEST(OneObject-i100000-499.hdf5.dat
    SICONOS_FRICTION_3D_PROX  1e-8 100000
    0 0 0
    DPARAM 3 1e4
    IPARAM 1 1)
  NEW_FC_3D_TEST(OneObject-i100000-499.hdf5.dat
    SICONOS_FRICTION_3D_TFP 1e-8 100
    0 0 0
    DPARAM 3 1e4
    WILL_FAIL)
<<<<<<< HEAD
  
=======

>>>>>>> 825d0746
  # BoxesStack1-i100000-32.hdf5.dat
  NEW_FC_3D_TEST(BoxesStack1-i100000-32.hdf5.dat
    SICONOS_FRICTION_3D_NSGS 1e-5 100000
    SICONOS_FRICTION_3D_ONECONTACT_NSN_GP 0 0
    WILL_FAIL)
  NEW_FC_3D_TEST(BoxesStack1-i100000-32.hdf5.dat SICONOS_FRICTION_3D_NSGS 1e-5 10000
    SICONOS_FRICTION_3D_ONECONTACT_NSN_GP 0 0
    INTERNAL_IPARAM 10 1
    WILL_FAIL)
  NEW_FC_3D_TEST(BoxesStack1-i100000-32.hdf5.dat SICONOS_FRICTION_3D_NSGS 1e-5 10000
    SICONOS_FRICTION_3D_ONECONTACT_NSN_GP 0 0
    INTERNAL_IPARAM SICONOS_FRICTION_3D_NSN_HYBRID_STRATEGY SICONOS_FRICTION_3D_NSN_HYBRID_STRATEGY_PLI_NSN_LOOP
    WILL_FAIL)
  NEW_FC_3D_TEST(BoxesStack1-i100000-32.hdf5.dat SICONOS_FRICTION_3D_NSN_AC 1e-5 500
    0 0 0
<<<<<<< HEAD
    IPARAM 1 1)   
=======
    IPARAM 1 1)
>>>>>>> 825d0746
  NEW_FC_3D_TEST(BoxesStack1-i100000-32.hdf5.dat SICONOS_FRICTION_3D_NSN_AC 1e-3 1000)
  NEW_FC_3D_TEST(BoxesStack1-i100000-32.hdf5.dat SICONOS_FRICTION_3D_NSN_FB 1e-3 1000)
  NEW_FC_3D_TEST(BoxesStack1-i100000-32.hdf5.dat SICONOS_FRICTION_3D_NSN_NM 1e-3 1000)
  NEW_FC_3D_TEST(BoxesStack1-i100000-32.hdf5.dat
    SICONOS_FRICTION_3D_PROX  1e-8 100000
    0 0 0
    DPARAM 3 1e4
    IPARAM 1 1)
  NEW_FC_3D_TEST(BoxesStack1-i100000-32.hdf5.dat
    SICONOS_FRICTION_3D_TFP 1e-8 100
    0 0 0
    DPARAM 3 1e4
    WILL_FAIL)
<<<<<<< HEAD
=======

  # Rover4396.dat
  NEW_FC_3D_TEST(Rover4396.dat SICONOS_FRICTION_3D_NSGS 1e-5 10000
    SICONOS_FRICTION_3D_ONECONTACT_NSN_GP 0 0
    WILL_FAIL)

  NEW_FC_3D_TEST(Rover4396.dat SICONOS_FRICTION_3D_NSGS 1e-5 10000
    SICONOS_FRICTION_3D_ONECONTACT_NSN_GP 0 0
    INTERNAL_IPARAM 10 1)

  NEW_FC_3D_TEST(Rover4396.dat SICONOS_FRICTION_3D_NSGS 1e-5 10000
    SICONOS_FRICTION_3D_ONECONTACT_ProjectionOnConeWithLocalIteration 1e-12  10)

  NEW_FC_3D_TEST(Rover4396.dat SICONOS_FRICTION_3D_NSGS 1e-5 10000
    SICONOS_FRICTION_3D_ONECONTACT_NSN_GP 0 0
    INTERNAL_IPARAM SICONOS_FRICTION_3D_NSN_HYBRID_STRATEGY SICONOS_FRICTION_3D_NSN_HYBRID_STRATEGY_PLI_NSN_LOOP WILL_FAIL)
  NEW_FC_3D_TEST(Rover4396.dat SICONOS_FRICTION_3D_NSN_AC 1e-5 1000
    0 0 0
    IPARAM 1 1)
  NEW_FC_3D_TEST(Rover4396.dat SICONOS_FRICTION_3D_NSN_AC 1e-3 1000)
  NEW_FC_3D_TEST(Rover4396.dat SICONOS_FRICTION_3D_NSN_FB 1e-3 1000)
  NEW_FC_3D_TEST(Rover4396.dat SICONOS_FRICTION_3D_NSN_NM 1e-3 1000)

>>>>>>> 825d0746

  # Rover4396.dat
  NEW_FC_3D_TEST(Rover4396.dat SICONOS_FRICTION_3D_NSGS 1e-5 10000
    SICONOS_FRICTION_3D_ONECONTACT_NSN_GP 0 0
    WILL_FAIL)
    
  NEW_FC_3D_TEST(Rover4396.dat SICONOS_FRICTION_3D_NSGS 1e-5 10000
    SICONOS_FRICTION_3D_ONECONTACT_NSN_GP 0 0
    INTERNAL_IPARAM 10 1)    
  
  NEW_FC_3D_TEST(Rover4396.dat SICONOS_FRICTION_3D_NSGS 1e-5 10000
    SICONOS_FRICTION_3D_ONECONTACT_ProjectionOnConeWithLocalIteration 1e-12  10)
  
  NEW_FC_3D_TEST(Rover4396.dat SICONOS_FRICTION_3D_NSGS 1e-5 10000
    SICONOS_FRICTION_3D_ONECONTACT_NSN_GP 0 0
    INTERNAL_IPARAM SICONOS_FRICTION_3D_NSN_HYBRID_STRATEGY SICONOS_FRICTION_3D_NSN_HYBRID_STRATEGY_PLI_NSN_LOOP WILL_FAIL)
  NEW_FC_3D_TEST(Rover4396.dat SICONOS_FRICTION_3D_NSN_AC 1e-5 1000
    0 0 0
    IPARAM 1 1)   
  NEW_FC_3D_TEST(Rover4396.dat SICONOS_FRICTION_3D_NSN_AC 1e-3 1000)
  NEW_FC_3D_TEST(Rover4396.dat SICONOS_FRICTION_3D_NSN_FB 1e-3 1000)
  NEW_FC_3D_TEST(Rover4396.dat SICONOS_FRICTION_3D_NSN_NM 1e-3 1000)
  
  
  # --- LMGC driver ---

  NEW_TEST(FC3DNewFromFortranData fc3d_newFromFortranData.c)
  NEW_TEST(FC3DLmgcDriver1 fc3d_LmgcDriver_test1.c)
  NEW_TEST(FC3DLmgcDriver2 fc3d_LmgcDriver_test2.c)
  NEW_TEST(FC3DLmgcDriver3 fc3d_LmgcDriver_test3.c)

  NEW_TEST(FC3DLmgcDriver4 fc3d_LmgcDriver_test4.c)

  NEW_TEST(FC3DLmgcDriver5 fc3d_LmgcDriver_test5.c)

  # --- DeSaxce Fixed Point ---
  NEW_FC_3D_TEST(BoxesStack1-i100000-32.hdf5.dat
    SICONOS_FRICTION_3D_DSFP 1e-3 100000
    0 0 0
    DPARAM 3 8e-4)

  NEW_FC_3D_TEST(Confeti-ex03-Fc3D-SBM.dat
    SICONOS_FRICTION_3D_DSFP 0 0
    0 0 0
    DPARAM 3 1e2)

  NEW_FC_3D_TEST(Confeti-ex13-Fc3D-SBM.dat
    SICONOS_FRICTION_3D_DSFP  1e-08 10000
    0 0 0
    DPARAM 3 5e3)

  NEW_FC_3D_TEST(Example1_Fc3D_SBM.dat
    SICONOS_FRICTION_3D_DSFP  1e-8 100000
    0 0 0
    DPARAM 3 2.0)
  
  # --- AC Fixed Point ---
  NEW_FC_3D_TEST(Confeti-ex03-Fc3D-SBM.dat
    SICONOS_FRICTION_3D_ACLMFP 1e-8 200)
  NEW_FC_3D_TEST(Confeti-ex03-Fc3D-SBM.dat
    SICONOS_FRICTION_3D_ACLMFP 1e-8 200
    0 0 0
    IPARAM 1 1)

  # --- Second Order Cone formulation ---
  NEW_FC_3D_TEST(Confeti-ex03-Fc3D-SBM.dat
    SICONOS_FRICTION_3D_SOCLCP 0 0
    0 1e-8 20000)

  # --- Quartic ---
  NEW_FC_3D_TEST(FrictionContact3D_1c.dat SICONOS_FRICTION_3D_ONECONTACT_QUARTIC)
  NEW_FC_3D_TEST(FrictionContact3D_RR_1c.dat SICONOS_FRICTION_3D_ONECONTACT_QUARTIC)

  # --- Global friction contact problem formulation ---
  NEW_GFC_3D_TEST(Example_GlobalFrictionContact.dat SICONOS_GLOBAL_FRICTION_3D_NSGS)
  NEW_GFC_3D_TEST(Example_GlobalFrictionContact.dat SICONOS_GLOBAL_FRICTION_3D_NSGS 0 0
    SICONOS_FRICTION_3D_ONECONTACT_ProjectionOnCone 0 0
    INTERNAL_IPARAM 0 0
    INTERNAL_DPARAM 0 0.)
  NEW_GFC_3D_TEST(Example_GlobalFrictionContact.dat SICONOS_GLOBAL_FRICTION_3D_NSGS_WR)
  NEW_GFC_3D_TEST(Example_GlobalFrictionContact.dat SICONOS_GLOBAL_FRICTION_3D_PROX_WR)
  NEW_GFC_3D_TEST(Example_GlobalFrictionContact.dat SICONOS_GLOBAL_FRICTION_3D_DSFP_WR)
  NEW_GFC_3D_TEST(Example_GlobalFrictionContact.dat SICONOS_GLOBAL_FRICTION_3D_NSGSV_WR 0 0
    0 0 0
    WILL_FAIL)
  NEW_GFC_3D_TEST(Example_GlobalFrictionContact.dat SICONOS_GLOBAL_FRICTION_3D_TFP_WR)
  NEW_GFC_3D_TEST(problem-check.dat SICONOS_GLOBAL_FRICTION_3D_NSGS_WR 0 0
    0 0 0
    INTERNAL_IPARAM 0 2000)
  NEW_GFC_3D_TEST(check-NewtonAC-1contact.dat SICONOS_GLOBAL_FRICTION_3D_NSGS_WR)
  NEW_GFC_3D_TEST(problem-check2.dat SICONOS_GLOBAL_FRICTION_3D_NSGS_WR)
  NEW_TEST(gfc3d_NSGS_WR_ONECONTACT_NSN_AC_GP_problem-check2 gfc3d_test13.c)
  NEW_GFC_3D_TEST(problem-checkTwoRods1.dat SICONOS_GLOBAL_FRICTION_3D_NSN_AC_WR 0 0
    0 0 0
    INTERNAL_IPARAM 0 1000
    INTERNAL_DPARAM 0 1e-10)
  NEW_GFC_3D_TEST(problem-checkTwoRods1.dat SICONOS_GLOBAL_FRICTION_3D_NSGS)
  NEW_TEST(gfc3d_NSGS_WR_ONECONTACT_NSN_AC_GP_problem-checkTwoRods1 gfc3d_test15.c)
  NEW_GFC_3D_TEST(problem-check.dat SICONOS_GLOBAL_FRICTION_3D_NSN_AC)
  
  # Alart Curnier functions
  NEW_TEST(AlartCurnierFunctions_test fc3d_AlartCurnierFunctions_test.c)

  # 
  if(WITH_FCLIB)
    NEW_TEST(FCLIB_test1 fc3d_writefclib_local_test.c)
    NEW_TEST(FCLIB_GFC3D_test1 gfc3d_fclib_cubeH8.c)
    NEW_GFC_3D_TEST(LMGC_GlobalFrictionContactProblem00046.hdf5 SICONOS_GLOBAL_FRICTION_3D_NSN_AC)
  endif()
  
  #===========================================
  # 2D Friction Contact tests
  #===========================================
  ## test 2D dense on two differents files

  NEW_FC_2D_TEST(FrictionContactProblem00374.dat SICONOS_FRICTION_2D_NSGS)
  NEW_FC_2D_TEST(FrictionContactProblem00374.dat SICONOS_FRICTION_2D_CPG)
  NEW_FC_2D_TEST(FrictionContactProblem00374.dat SICONOS_FRICTION_2D_LATIN)
  NEW_FC_2D_TEST(FrictionContactProblem00394.dat SICONOS_FRICTION_2D_NSGS)
  NEW_FC_2D_TEST(FrictionContactProblem00394.dat SICONOS_FRICTION_2D_CPG)
  NEW_FC_2D_TEST(FrictionContactProblem00394.dat SICONOS_FRICTION_2D_LATIN)

  ## test 2D sparse on 4 differents files
  NEW_FC_2D_TEST(FrictionContactProblem00727.dat SICONOS_FRICTION_2D_NSGS 1e-12 5000)
  NEW_FC_2D_TEST(FrictionContactProblem00031.dat SICONOS_FRICTION_2D_NSGS 1e-12 5000)
  NEW_FC_2D_TEST(FrictionContactProblem00071.dat SICONOS_FRICTION_2D_NSGS 1e-12 5000)
  NEW_FC_2D_TEST(FrictionContactProblem00237.dat SICONOS_FRICTION_2D_NSGS 1e-12 5000)

  NEW_FC_2D_TEST(FC2D_SliderCrankLagrangian00000.dat SICONOS_FRICTION_2D_LEMKE)
  NEW_FC_2D_TEST(FrictionContactProblem00374.dat SICONOS_FRICTION_2D_LEMKE)
  NEW_FC_2D_TEST(FC2D_SliderCrankLagrangian00001.dat SICONOS_FRICTION_2D_LEMKE 0 0
    0 0 0 WILL_FAIL)

  NEW_FC_2D_TEST(FC2D_SliderCrankLagrangian00000.dat SICONOS_FRICTION_2D_ENUM)
  NEW_FC_2D_TEST(FC2D_SliderCrankLagrangian00001.dat SICONOS_FRICTION_2D_ENUM)

 
 END_TEST()



  

  
  BEGIN_TEST(src/GenericMechanical/test)

  # Warning. Only test GMP4 GMP5 have fc3d problem inside

  NEW_GMP_TEST(SICONOS_FRICTION_3D_ONECONTACT_QUARTIC GMP0.dat)
  NEW_GMP_TEST(SICONOS_FRICTION_3D_ONECONTACT_QUARTIC GMP1.dat)
  NEW_GMP_TEST(SICONOS_FRICTION_3D_ONECONTACT_QUARTIC GMP2.dat)
  NEW_GMP_TEST(SICONOS_FRICTION_3D_ONECONTACT_QUARTIC GMP3.dat)
  NEW_GMP_TEST(SICONOS_FRICTION_3D_ONECONTACT_QUARTIC GMP4.dat)
  NEW_GMP_TEST(SICONOS_FRICTION_3D_ONECONTACT_QUARTIC GMP5.dat)
  SET(test-GMP-REDUCED0_3D_ONECONTACT_QUARTIC-GMP6_PROPERTIES WILL_FAIL TRUE)
  NEW_GMP_TEST(SICONOS_FRICTION_3D_ONECONTACT_QUARTIC GMP6.dat)

  NEW_GMP_TEST(SICONOS_FRICTION_3D_ONECONTACT_NSN_GP GMP0.dat)
  NEW_GMP_TEST(SICONOS_FRICTION_3D_ONECONTACT_NSN_GP GMP1.dat)
  NEW_GMP_TEST(SICONOS_FRICTION_3D_ONECONTACT_NSN_GP GMP2.dat)
  NEW_GMP_TEST(SICONOS_FRICTION_3D_ONECONTACT_NSN_GP GMP3.dat)
  NEW_GMP_TEST(SICONOS_FRICTION_3D_ONECONTACT_NSN_GP GMP4.dat)
  NEW_GMP_TEST(SICONOS_FRICTION_3D_ONECONTACT_NSN_GP GMP5.dat)

  NEW_GMP_TEST(SICONOS_FRICTION_3D_ONECONTACT_NSN GMP4.dat)
  NEW_GMP_TEST(SICONOS_FRICTION_3D_ONECONTACT_NSN GMP5.dat)

  NEW_GMP_TEST(SICONOS_FRICTION_3D_ONECONTACT_ProjectionOnConeWithLocalIteration GMP4.dat)
  NEW_GMP_TEST(SICONOS_FRICTION_3D_ONECONTACT_ProjectionOnConeWithLocalIteration GMP5.dat)
  
  IF(HAS_LAPACK_DGESVD)
    NEW_GMP_TEST(SICONOS_FRICTION_3D_ONECONTACT_QUARTIC GMP0.dat 0 0 0 0 0 1)
    NEW_GMP_TEST(SICONOS_FRICTION_3D_ONECONTACT_QUARTIC GMP1.dat 0 0 0 0 0 1)
    NEW_GMP_TEST(SICONOS_FRICTION_3D_ONECONTACT_QUARTIC GMP2.dat 0 0 0 0 0 1)
    NEW_GMP_TEST(SICONOS_FRICTION_3D_ONECONTACT_QUARTIC GMP3.dat 0 0 0 0 0 1)
    NEW_GMP_TEST(SICONOS_FRICTION_3D_ONECONTACT_QUARTIC GMP4.dat 0 0 0 0 0 1)
    NEW_GMP_TEST(SICONOS_FRICTION_3D_ONECONTACT_QUARTIC GMP5.dat 0 0 0 0 0 1)
#    SET(test-GMP-REDUCED1_3D_QUARTIC-GMP6_PROPERTIES WILL_FAIL TRUE)
    NEW_GMP_TEST(SICONOS_FRICTION_3D_ONECONTACT_QUARTIC GMP6.dat 0 0 0 0 0 1)
  endif()
  
  NEW_GMP_TEST(SICONOS_FRICTION_3D_ONECONTACT_QUARTIC GMP0.dat 0 0 0 0 0 2)
  NEW_GMP_TEST(SICONOS_FRICTION_3D_ONECONTACT_QUARTIC GMP1.dat 0 0 0 0 0 2)
  NEW_GMP_TEST(SICONOS_FRICTION_3D_ONECONTACT_QUARTIC GMP2.dat 0 0 0 0 0 2)
  NEW_GMP_TEST(SICONOS_FRICTION_3D_ONECONTACT_QUARTIC GMP3.dat 0 0 0 0 0 2)
  NEW_GMP_TEST(SICONOS_FRICTION_3D_ONECONTACT_QUARTIC GMP4.dat 0 0 0 0 0 2)
  NEW_GMP_TEST(SICONOS_FRICTION_3D_ONECONTACT_QUARTIC GMP5.dat 0 0 0 0 0 2)
  NEW_GMP_TEST(SICONOS_FRICTION_3D_ONECONTACT_QUARTIC GMP6.dat 0 0 0 0 0 2)
  
  NEW_GMP_TEST(SICONOS_FRICTION_3D_ONECONTACT_QUARTIC GMP0.dat 0 0 0 0 0 3)
  NEW_GMP_TEST(SICONOS_FRICTION_3D_ONECONTACT_QUARTIC GMP1.dat 0 0 0 0 0 3)
  NEW_GMP_TEST(SICONOS_FRICTION_3D_ONECONTACT_QUARTIC GMP2.dat 0 0 0 0 0 3)
  NEW_GMP_TEST(SICONOS_FRICTION_3D_ONECONTACT_QUARTIC GMP3.dat 0 0 0 0 0 3)
  NEW_GMP_TEST(SICONOS_FRICTION_3D_ONECONTACT_QUARTIC GMP6.dat 0 0 0 0 0 3)

  NEW_GMP_TEST(SICONOS_FRICTION_3D_ONECONTACT_NSN_GP GMP4.dat 0 0 0 0 0 2)
  NEW_GMP_TEST(SICONOS_FRICTION_3D_ONECONTACT_NSN_GP GMP5.dat 0 0 0 0 0 2)
  NEW_GMP_TEST(SICONOS_FRICTION_3D_ONECONTACT_NSN_GP GMP6.dat 0 0 0 0 0 2)

  NEW_GMP_TEST(SICONOS_FRICTION_3D_ONECONTACT_NSN GMP4.dat 0 0 0 0 0 2)
  NEW_GMP_TEST(SICONOS_FRICTION_3D_ONECONTACT_NSN GMP5.dat 0 0 0 0 0 2)
  NEW_GMP_TEST(SICONOS_FRICTION_3D_ONECONTACT_NSN GMP6.dat 0 0 0 0 0 2)

  NEW_GMP_TEST(SICONOS_FRICTION_3D_ONECONTACT_ProjectionOnConeWithLocalIteration GMP4.dat 0 0 0 0 0 2)
  NEW_GMP_TEST(SICONOS_FRICTION_3D_ONECONTACT_ProjectionOnConeWithLocalIteration GMP5.dat 0 0 0 0 0 2)
  NEW_GMP_TEST(SICONOS_FRICTION_3D_ONECONTACT_ProjectionOnConeWithLocalIteration GMP6.dat 0 0 0 0 0 2)





  END_TEST()
  #BEGIN_TEST(src/GenericMechanical/test)
  #NEW_TEST(GMP_FAILED GenericMechanical_test1.c)
  #END_TEST()


  # === Variationnal inequalities tests ===

  BEGIN_TEST(src/VI/test)
  NEW_TEST(VI_test0 VI_test.c)
  NEW_TEST(VI_test1 VI_test1.c)
  NEW_TEST(VI_test2 VI_test2.c)
  NEW_TEST(VI_test3 VI_test3.c)
  NEW_TEST(VI_test5 VI_test5.c)
  NEW_TEST(VI_testFC3D1 VI_testFC3D1.c)
  NEW_TEST(VI_testFC3D2 VI_testFC3D2.c)
  NEW_TEST(VI_testFC3D3 VI_testFC3D3.c)
  SET(VI_testFC3D3_PROPERTIES WILL_FAIL TRUE)


  SET(SICONOS_VI_SOLVERS "BOX_QI;BOX_AVI_LSA")
  IF(HAVE_PATHFERRIS)
   LIST(APPEND SICONOS_VI_SOLVERS "BOX_PATH")
  ENDIF(HAVE_PATHFERRIS)

  IF(DEV_MODE)
   SET(SICONOS_VI_TEST_PROBLEMS "VI_ZI1;VI_ZIT1")
  ENDIF(DEV_MODE)

  FOREACH(_PB ${SICONOS_VI_TEST_PROBLEMS})
   FOREACH(_SOLVER ${SICONOS_VI_SOLVERS})
    NEW_NCP_TEST(${_PB} SICONOS_VI_${_SOLVER})
   ENDFOREACH()
  ENDFOREACH()
 END_TEST()

  BEGIN_TEST(src/AVI/test)

  IF(HAS_ONE_LP_SOLVER)
   NEW_TEST(AVI_twisting implicit_twisting.c)
  ENDIF(HAS_ONE_LP_SOLVER)

  END_TEST(AVI/test)


  BEGIN_TEST(src/SOCP/test)
    NEW_TEST(SOCLCP_test1 soclcp_test1.c)
    NEW_TEST(SOCLCP_test2 soclcp_test2.c)
    NEW_TEST(SOCLCP_test3 soclcp_test3.c)
    # timeout on all machines, see
    # http://cdash-bipop.inrialpes.fr/testSummary.php?project=1&name=SOCLCP_test4&date=2015-09-03
    # Feel free to remove this once it is fixed --xhub
    #NEW_TEST(SOCLCP_test4 soclcp_test4.c)
    #NEW_TEST(SOCLCP_test5 soclcp_test5.c)
    NEW_TEST(SOCLCP_fc3d_to_soclcp  fc3d_to_soclcp.c)
  END_TEST(SOCP/test)

  add_library(numerics-test SHARED ${TEST_UTILS_SOURCES})
  set_target_properties("numerics-test" PROPERTIES
   LINKER_LANGUAGE "C")
  include(WindowsLibrarySetup)
  windows_library_extra_setup("numerics-test" "numerics-test")
  target_link_libraries(numerics-test ${PRIVATE} ${COMPONENT})
  target_link_libraries(numerics-test ${PRIVATE} ${${COMPONENT}_LINK_LIBRARIES})
endif()<|MERGE_RESOLUTION|>--- conflicted
+++ resolved
@@ -260,30 +260,22 @@
 
     # --- NSGS on FC3D_DATA_SET ---
     NEW_FC_3D_TEST(${_DAT} SICONOS_FRICTION_3D_NSGS 1e-5 10000)
-<<<<<<< HEAD
-    
-=======
-
->>>>>>> 825d0746
+
     NEW_FC_3D_TEST(${_DAT} SICONOS_FRICTION_3D_NSGS 1e-5 10000
       SICONOS_FRICTION_3D_ONECONTACT_NSN_GP 0 0
       INTERNAL_IPARAM 10 1)    
 
     NEW_FC_3D_TEST(${_DAT} SICONOS_FRICTION_3D_NSGS 1e-5 10000
       SICONOS_FRICTION_3D_ONECONTACT_ProjectionOnConeWithLocalIteration 1e-12  10)
-<<<<<<< HEAD
     
     NEW_FC_3D_TEST(${_DAT} SICONOS_FRICTION_3D_NSGS 1e-5 10000
       SICONOS_FRICTION_3D_ONECONTACT_NSN_GP 0 0
       INTERNAL_IPARAM SICONOS_FRICTION_3D_NSN_HYBRID_STRATEGY SICONOS_FRICTION_3D_NSN_HYBRID_STRATEGY_PLI_NSN_LOOP)
     
-=======
-
     NEW_FC_3D_TEST(${_DAT} SICONOS_FRICTION_3D_NSGS 1e-5 10000
       SICONOS_FRICTION_3D_ONECONTACT_NSN_GP 0 0
       INTERNAL_IPARAM SICONOS_FRICTION_3D_NSN_HYBRID_STRATEGY SICONOS_FRICTION_3D_NSN_HYBRID_STRATEGY_PLI_NSN_LOOP)
 
->>>>>>> 825d0746
     # --- Nonsmooth Newton on FC3D_DATA_SET ---
     NEW_FC_3D_TEST(${_DAT} SICONOS_FRICTION_3D_NSN_AC 1e-5 1000
       0 0 0
@@ -292,12 +284,7 @@
     NEW_FC_3D_TEST(${_DAT} SICONOS_FRICTION_3D_NSN_FB 1e-3 1000)
     NEW_FC_3D_TEST(${_DAT} SICONOS_FRICTION_3D_NSN_NM 1e-3 1000)
   endforeach()
-<<<<<<< HEAD
-  
-=======
-
-
->>>>>>> 825d0746
+
 
   
   # --- NSGS with different local solvers and parameters ---
@@ -572,11 +559,8 @@
   # --------------------------------------- #
   ### problems known as difficult
   # --------------------------------------- #
-<<<<<<< HEAD
-  # KaplasTower-i1061-4.hdf5.dat 
-=======
   # KaplasTower-i1061-4.hdf5.dat
->>>>>>> 825d0746
+
   
   NEW_FC_3D_TEST(KaplasTower-i1061-4.hdf5.dat SICONOS_FRICTION_3D_NSGS 1e-5 2000
     SICONOS_FRICTION_3D_ONECONTACT_NSN_GP 0 0 WILL_FAIL)
@@ -588,19 +572,15 @@
     SICONOS_FRICTION_3D_ONECONTACT_NSN_GP 0 0
     INTERNAL_IPARAM SICONOS_FRICTION_3D_NSN_HYBRID_STRATEGY SICONOS_FRICTION_3D_NSN_HYBRID_STRATEGY_PLI_NSN_LOOP
     WILL_FAIL)
-<<<<<<< HEAD
   
   NEW_FC_3D_TEST(KaplasTower-i1061-4.hdf5.dat SICONOS_FRICTION_3D_NSN_AC 5e-2 1000)
   NEW_FC_3D_TEST(KaplasTower-i1061-4.hdf5.dat SICONOS_FRICTION_3D_NSN_FB 5e-2 1000)
   NEW_FC_3D_TEST(KaplasTower-i1061-4.hdf5.dat SICONOS_FRICTION_3D_NSN_NM 5e-2 1000)
-  
-=======
 
   NEW_FC_3D_TEST(KaplasTower-i1061-4.hdf5.dat SICONOS_FRICTION_3D_NSN_AC 5e-2 1000)
   NEW_FC_3D_TEST(KaplasTower-i1061-4.hdf5.dat SICONOS_FRICTION_3D_NSN_FB 5e-2 1000)
   NEW_FC_3D_TEST(KaplasTower-i1061-4.hdf5.dat SICONOS_FRICTION_3D_NSN_NM 5e-2 1000)
 
->>>>>>> 825d0746
   NEW_FC_3D_TEST(KaplasTower-i1061-4.hdf5.dat
     SICONOS_FRICTION_3D_PROX  1e-3 10
     0 0 0
@@ -622,11 +602,8 @@
     WILL_FAIL)
   NEW_FC_3D_TEST(OneObject-i100000-499.hdf5.dat SICONOS_FRICTION_3D_NSN_AC 1e-5 100
     0 0 0
-<<<<<<< HEAD
     IPARAM 1 1)   
-=======
-    IPARAM 1 1)
->>>>>>> 825d0746
+
   NEW_FC_3D_TEST(OneObject-i100000-499.hdf5.dat SICONOS_FRICTION_3D_NSN_AC 1e-3 1000)
   NEW_FC_3D_TEST(OneObject-i100000-499.hdf5.dat SICONOS_FRICTION_3D_NSN_FB 1e-3 1000)
   NEW_FC_3D_TEST(OneObject-i100000-499.hdf5.dat SICONOS_FRICTION_3D_NSN_NM 1e-3 1000)
@@ -640,11 +617,7 @@
     0 0 0
     DPARAM 3 1e4
     WILL_FAIL)
-<<<<<<< HEAD
-  
-=======
-
->>>>>>> 825d0746
+
   # BoxesStack1-i100000-32.hdf5.dat
   NEW_FC_3D_TEST(BoxesStack1-i100000-32.hdf5.dat
     SICONOS_FRICTION_3D_NSGS 1e-5 100000
@@ -660,11 +633,8 @@
     WILL_FAIL)
   NEW_FC_3D_TEST(BoxesStack1-i100000-32.hdf5.dat SICONOS_FRICTION_3D_NSN_AC 1e-5 500
     0 0 0
-<<<<<<< HEAD
     IPARAM 1 1)   
-=======
-    IPARAM 1 1)
->>>>>>> 825d0746
+
   NEW_FC_3D_TEST(BoxesStack1-i100000-32.hdf5.dat SICONOS_FRICTION_3D_NSN_AC 1e-3 1000)
   NEW_FC_3D_TEST(BoxesStack1-i100000-32.hdf5.dat SICONOS_FRICTION_3D_NSN_FB 1e-3 1000)
   NEW_FC_3D_TEST(BoxesStack1-i100000-32.hdf5.dat SICONOS_FRICTION_3D_NSN_NM 1e-3 1000)
@@ -678,8 +648,7 @@
     0 0 0
     DPARAM 3 1e4
     WILL_FAIL)
-<<<<<<< HEAD
-=======
+
 
   # Rover4396.dat
   NEW_FC_3D_TEST(Rover4396.dat SICONOS_FRICTION_3D_NSGS 1e-5 10000
@@ -702,8 +671,6 @@
   NEW_FC_3D_TEST(Rover4396.dat SICONOS_FRICTION_3D_NSN_AC 1e-3 1000)
   NEW_FC_3D_TEST(Rover4396.dat SICONOS_FRICTION_3D_NSN_FB 1e-3 1000)
   NEW_FC_3D_TEST(Rover4396.dat SICONOS_FRICTION_3D_NSN_NM 1e-3 1000)
-
->>>>>>> 825d0746
 
   # Rover4396.dat
   NEW_FC_3D_TEST(Rover4396.dat SICONOS_FRICTION_3D_NSGS 1e-5 10000

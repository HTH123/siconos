--- conflicted
+++ resolved
@@ -1268,19 +1268,11 @@
     std::cout << "Warning : NewtonEulerDS::initMemory with size equal to zero" <<std::endl;
   else
   {
-<<<<<<< HEAD
     _qMemory.setMemorySize(steps, _qDim);
     _twistMemory.setMemorySize(steps, _n);
     _forcesMemory.setMemorySize(steps, _n);
     _dotqMemory.setMemorySize(steps, _qDim);
-    swapInMemory();
-=======
-    _qMemory.reset(new SiconosMemory(steps, _qDim));
-    _twistMemory.reset(new SiconosMemory(steps, _n));
-    _forcesMemory.reset(new SiconosMemory(steps, _n));
-    _dotqMemory.reset(new SiconosMemory(steps, _qDim));
     //    swapInMemory(); Useless, done in osi->initializeDynamicalSystem
->>>>>>> e4dcb334
   }
 }
 

--- conflicted
+++ resolved
@@ -200,24 +200,7 @@
     }
     else
     {
-<<<<<<< HEAD
-      // Compute the old Values of Output with stored values in Memory
-      for (unsigned int k = 0; k < _steps - 1; k++)
-      {
-        /** ComputeOutput to fill the Memory
-         * We assume the state x is stored in xMemory except for the  initial
-         * condition which has not been swap yet.
-         */
-        //        relation()->LinkDataFromMemory(k);
-        for (unsigned int i = 0; i < _upperLevelForOutput + 1; ++i)
-        {
-          computeOutput(t0, interProp, i);
-          _yMemory[i].swap(*_y[i]);
-        }
-      }
-=======
 	RuntimeException::selfThrow("Interaction::_setLevels::visit - unknown relation type for the nslaw ");
->>>>>>> e4dcb334
     }
   }
   void visit(const MultipleImpactNSL& nslaw)
@@ -274,11 +257,6 @@
     _y[i].reset(new SiconosVector(nslawSize));
     _yOld[i].reset(new SiconosVector(nslawSize));
     _y_k[i].reset(new SiconosVector(nslawSize));
-<<<<<<< HEAD
-    assert(_steps > 0);
-    _yMemory[i].setMemorySize(_steps, nslawSize);
-=======
->>>>>>> e4dcb334
 
     _y[i]->zero();
     _yOld[i]->zero();
@@ -294,10 +272,6 @@
       _lambda[i].reset(new SiconosVector(nslawSize));
     _lambdaOld[i].reset(new SiconosVector(nslawSize));
     _lambdaOld[i]->zero();
-<<<<<<< HEAD
-    _lambdaMemory[i].setMemorySize(_steps, nslawSize);
-=======
->>>>>>> e4dcb334
   }
 }
 
@@ -457,12 +431,12 @@
   unsigned int nslawSize = _nslaw->size();
 
   for (unsigned int i = _lowerLevelForOutput ; i < _upperLevelForOutput + 1 ; i++)
-    _yMemory[i].reset(new SiconosMemory(steps, nslawSize));
+    _yMemory[i].setMemorySize(steps, nslawSize);
 
   for (unsigned int i = _lowerLevelForInput ; i < _upperLevelForInput + 1 ; i++)
   {
     DEBUG_PRINTF("Interaction::initializeMemory(). _lambda[%i].reset()\n",i)
-    _lambdaMemory[i].reset(new SiconosMemory(steps, nslawSize));
+    _lambdaMemory[i].setMemorySize(steps, nslawSize);
   }
 
 

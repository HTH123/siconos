--- conflicted
+++ resolved
@@ -78,6 +78,12 @@
 class DynamicalSystem
 {
 
+public:
+  /** List of indices used to save tmp work vectors
+   * The last value is the size of the present list, so you HAVE to leave it at the end position.
+   */
+  enum DSWorkVectorId {local_buffer, freeresidu, free, acce_memory, acce_like, sizeWorkV};
+
 private:
   /* serialization hooks */
   ACCEPT_SERIALIZATION(DynamicalSystem);
@@ -260,17 +266,10 @@
    */
   void setX0Ptr(SP::SiconosVector newPtr);
 
-<<<<<<< HEAD
   /** returns a pointer to the state vector \f$ x \f$
    *  \return SP::SiconosVector
    */
   inline SP::SiconosVector x() const
-=======
-  /** get the value of r
-   *  \return a vector
-   */
-  inline const SiconosVector& getR() const
->>>>>>> de4b763f
   {
     return _x[0];
   }

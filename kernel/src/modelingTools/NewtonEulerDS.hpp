--- conflicted
+++ resolved
@@ -461,22 +461,7 @@
     return _q0;
   }
 
-<<<<<<< HEAD
-  // Q memory
-
-  /** get all the values of the state vector q stored in memory
-   *  \return a memory
-   */
-  inline SiconosMemory& qMemory()
-  {
-    return _qMemory;
-  }
-
-
-  // -- twist --
-=======
    // -- twist --
->>>>>>> e4dcb334
 
   /** get twist
    *  \return pointer on a SiconosVector
@@ -537,14 +522,7 @@
    *                    body frame.
    * \param v A SiconosVector of size 3 to receive the angular velocity.
    */
-<<<<<<< HEAD
-  inline SiconosMemory& twistMemory()
-  {
-    return _twistMemory;
-  }
-=======
   void angularVelocity(bool absoluteRef, SiconosVector &w) const;
->>>>>>> e4dcb334
 
     // -- p --
 
@@ -703,7 +681,7 @@
   /** get all the values of the state vector q stored in memory
    *  \return a memory
    */
-  inline SP::SiconosMemory qMemory() const
+  inline const SiconosMemory& qMemory()
   {
     return _qMemory;
   }
@@ -712,7 +690,7 @@
   /** get all the values of the state vector twist stored in memory
    *  \return a memory
    */
-  inline SP::SiconosMemory twistMemory() const
+  inline const SiconosMemory& twistMemory()
   {
     return _twistMemory;
   }
@@ -728,11 +706,12 @@
    */
   void swapInMemory();
 
-  inline SP::SiconosMemory forcesMemory()
+  inline const SiconosMemory& forcesMemory()
   {
     return _forcesMemory;
   }
-  inline SP::SiconosMemory dotqMemory()
+
+  inline const SiconosMemory& dotqMemory()
   {
     return _dotqMemory;
   }
@@ -1177,59 +1156,6 @@
 
  //@}
 
-<<<<<<< HEAD
-  inline SP::SimpleMatrix T()
-  {
-    return _T;
-  }
-  inline SP::SimpleMatrix Tdot()
-  {
-    assert(_Tdot);
-    return _Tdot;
-  }
-  inline SiconosMemory& forcesMemory()
-  {
-    return _forcesMemory;
-  }
-  inline SiconosMemory& dotqMemory()
-  {
-    return _dotqMemory;
-  }
-  inline SP::SiconosVector dotq()
-  {
-    return _dotq;
-  }
-
-  /** set Boundary Conditions
-   *  \param newbd BoundaryConditions
-   */
-  void setBoundaryConditions(SP::BoundaryCondition newbd);
-
-  /** get Boundary Conditions
-   *  \return SP::BoundaryCondition pointer on a BoundaryConditions
-   */
-  inline SP::BoundaryCondition boundaryConditions()
-  {
-    return _boundaryConditions;
-  };
-
-  /** set Reaction to Boundary Conditions
-   *  \param newrbd BoundaryConditions pointer
-   */
-  inline void setReactionToBoundaryConditions(SP::SiconosVector newrbd)
-  {
-    _reactionToBoundaryConditions = newrbd;
-  };
-
-  /** get Reaction to  Boundary Conditions
-   *  \return pointer on a BoundaryConditions
-   */
-  inline SP::SiconosVector reactionToBoundaryConditions()
-  {
-    return _reactionToBoundaryConditions;
-  };
-=======
->>>>>>> e4dcb334
 
   ACCEPT_STD_VISITORS();
 

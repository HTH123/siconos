/* Siconos is a program dedicated to modeling, simulation and control
 * of non smooth dynamical systems.
 *
 * Copyright 2016 INRIA.
 *
 * Licensed under the Apache License, Version 2.0 (the "License");
 * you may not use this file except in compliance with the License.
 * You may obtain a copy of the License at
 *
 * http://www.apache.org/licenses/LICENSE-2.0
 *
 * Unless required by applicable law or agreed to in writing, software
 * distributed under the License is distributed on an "AS IS" BASIS,
 * WITHOUT WARRANTIES OR CONDITIONS OF ANY KIND, either express or implied.
 * See the License for the specific language governing permissions and
 * limitations under the License.
*/
#include "SchatzmanPaoliOSI.hpp"
#include "Simulation.hpp"
#include "Model.hpp"
#include "NonSmoothDynamicalSystem.hpp"
#include "NewtonEulerDS.hpp"
#include "LagrangianLinearTIDS.hpp"
#include "NewtonEulerR.hpp"
#include "LagrangianRheonomousR.hpp"
#include "LagrangianLinearTIR.hpp"
#include "NewtonImpactNSL.hpp"
#include "MultipleImpactNSL.hpp"
#include "NewtonImpactFrictionNSL.hpp"
#include "OneStepNSProblem.hpp"
#include "BlockVector.hpp"

using namespace RELATION;
// #define DEBUG_NOCOLOR
// #define DEBUG_STDOUT
// #define DEBUG_MESSAGES
#include "debug.h"

// --- constructor from a set of data ---
SchatzmanPaoliOSI::SchatzmanPaoliOSI(double theta):
  OneStepIntegrator(OSI::SCHATZMANPAOLIOSI), _gamma(1.0), _useGamma(false), _useGammaForRelation(false)
{
  _levelMinForOutput= 0;
  _levelMaxForOutput =0;
  _levelMinForInput =0;
  _levelMaxForInput =0;
  _steps=2;
  _theta = theta;
  _sizeMem = SCHATZMANPAOLISTEPSINMEMORY ;
}

// --- constructor from a set of data ---
SchatzmanPaoliOSI::SchatzmanPaoliOSI(double theta, double gamma):
  OneStepIntegrator(OSI::SCHATZMANPAOLIOSI), _useGammaForRelation(false)
{
  _levelMinForOutput= 0;
  _levelMaxForOutput =0;
  _levelMinForInput=0;
  _levelMaxForInput=0;
  _steps=2;
  _theta = theta;
  _gamma = gamma;
  _useGamma = true;
  _sizeMem = SCHATZMANPAOLISTEPSINMEMORY ;
}

const SimpleMatrix SchatzmanPaoliOSI::getW(SP::DynamicalSystem ds)
{
  assert(ds &&
         "SchatzmanPaoliOSI::getW(ds): ds == NULL.");
  assert(_dynamicalSystemsGraph->properties(_dynamicalSystemsGraph->descriptor(ds)).W &&
         "SchatzmanPaoliOSI::getW(ds): W[ds] == NULL.");
  return *_dynamicalSystemsGraph->properties(_dynamicalSystemsGraph->descriptor(ds)).W; // Copy !!
}

SP::SimpleMatrix SchatzmanPaoliOSI::W(SP::DynamicalSystem ds)
{
  assert(ds && "SchatzmanPaoliOSI::W(ds): ds == NULL.");
  return _dynamicalSystemsGraph->properties(_dynamicalSystemsGraph->descriptor(ds)).W;
  ;
}

const SimpleMatrix SchatzmanPaoliOSI::getWBoundaryConditions(SP::DynamicalSystem ds)
{
  assert(ds &&
         "SchatzmanPaoliOSI::getWBoundaryConditions(ds): ds == NULL.");
  //    return *(WBoundaryConditionsMap[0]);
  assert(_dynamicalSystemsGraph->properties(_dynamicalSystemsGraph->descriptor(ds)).WBoundaryConditions &&
         "SchatzmanPaoliOSI::getWBoundaryConditions(ds): WBoundaryConditions[ds] == NULL.");
  return *(_dynamicalSystemsGraph->properties(_dynamicalSystemsGraph->descriptor(ds)).WBoundaryConditions); // Copy !!
}

SP::SiconosMatrix SchatzmanPaoliOSI::WBoundaryConditions(SP::DynamicalSystem ds)
{
  assert(ds && "SchatzmanPaoliOSI::WBoundaryConditions(ds): ds == NULL.");
  return _dynamicalSystemsGraph->properties(_dynamicalSystemsGraph->descriptor(ds)).WBoundaryConditions;
}

void SchatzmanPaoliOSI::initializeDynamicalSystem(Model& m, double t, SP::DynamicalSystem ds)
{
  DEBUG_BEGIN("SchatzmanPaoliOSI::initializeDynamicalSystem(Model& m, double t, SP::DynamicalSystem ds)\n");

  // Get work buffers from the graph
  VectorOfVectors& workVectors = *_initializeDSWorkVectors(ds);

<<<<<<< HEAD
      //  std::cout << " q0 = " << std::endl;
      // q0->display();
      //  std::cout << " v0 = " << std::endl;
      // v0->display();
      // We first swap the initial value contained in q and v after initialization.

      d->qMemory().swap(*q);
      d->velocityMemory().swap(*velocity);
=======
  // Check dynamical system type
  Type::Siconos dsType = Type::value(*ds);
  assert(dsType == Type::LagrangianLinearTIDS);
  if(dsType == Type::LagrangianLinearTIDS)
  {
    SP::LagrangianLinearTIDS lltids = std11::static_pointer_cast<LagrangianLinearTIDS> (ds);
    // buffers allocation (inside the graph)
    
    workVectors.resize(OneStepIntegrator::work_vector_of_vector_size);
    workVectors[OneStepIntegrator::residu_free].reset(new SiconosVector(lltids->dimension()));
    workVectors[OneStepIntegrator::free].reset(new SiconosVector(lltids->dimension()));
    workVectors[OneStepIntegrator::local_buffer].reset(new SiconosVector(lltids->dimension()));
    SP::SiconosVector q0  = lltids->q0();
    SP::SiconosVector q  = lltids->q();
    SP::SiconosVector v0  = lltids->velocity0();
    SP::SiconosVector velocity  = lltids->velocity();

    // We first swap the initial value contained in q and v after initialization.
    lltids->qMemory()->swap(*q);
    lltids->velocityMemory()->swap(*velocity);

    // we compute the new state values
    double h = _simulation->timeStep();
    *q = *q0 + h* * v0;

    //*velocity=*velocity; we do nothing for the velocity

    // This value will swapped when OneStepIntegrator::saveInMemory will be called
    // by the rest of  Simulation::initialize (_eventsManager->preUpdate();)

    // SP::SiconosVector qprev = lltids->qMemory()->getSiconosVector(0);
    // SP::SiconosVector qprev2 = lltids->qMemory()->getSiconosVector(1);
    // SP::SiconosVector vprev = lltids->velocityMemory()->getSiconosVector(0);
    //  std::cout << " qprev = " << std::endl;
    // qprev->display();
    //  std::cout << " qprev2 = " << std::endl;
    // qprev2->display();
    //  std::cout << " vprev = " << std::endl;
    // vprev->display();
  }
  // W initialization
  initializeIterationMatrixW(t, ds);
  
  for (unsigned int k = _levelMinForInput ; k < _levelMaxForInput + 1; k++)
  {
    ds->initializeNonSmoothInput(k);
  }
>>>>>>> e4dcb334

  
  //      if ((*itDS)->getType() == Type::LagrangianDS || (*itDS)->getType() == Type::FirstOrderNonLinearDS)
  DEBUG_EXPR(ds->display());
  DEBUG_END("SchatzmanPaoliOSI::initializeDynamicalSystem(Model& m, double t, SP::DynamicalSystem ds)\n");

}


void SchatzmanPaoliOSI::fillDSLinks(Interaction &inter,
				      InteractionProperties& interProp,
				      DynamicalSystemsGraph & DSG)
{
  SP::DynamicalSystem ds1= interProp.source;
  SP::DynamicalSystem ds2= interProp.target;
  assert(ds1);
  assert(ds2);

  VectorOfVectors& workV = *interProp.workVectors;
  workV.resize(SchatzmanPaoliOSI::WORK_INTERACTION_LENGTH);
  workV[SchatzmanPaoliOSI::OSNSP_RHS].reset(new SiconosVector(inter.getSizeOfY()));

  VectorOfBlockVectors& DSlink = *interProp.DSlink;
  // Note FP: call (again) initalize to update DSlinks, since some new fields
  // must be taken into account for this OSI (acceleration for example).
  // This is a temp workaround that should be fixed properly.
  //  inter.initialize_ds_links(interProp, *ds1, *ds2);

  Relation &relation =  *inter.relation();  
  RELATION::TYPES relationType = relation.getType();

  // Check if interations levels (i.e. y and lambda sizes) are compliant with the current osi.
  _check_and_update_interaction_levels(inter);
  // Initialize/allocate memory buffers in interaction.
  bool computeResidu = relation.requireResidu();
  inter.initializeMemory(computeResidu,_steps);

  if (!(checkOSI(DSG.descriptor(ds1)) && checkOSI(DSG.descriptor(ds2))))
  {
    RuntimeException::selfThrow("SchatzmanPaoliOSI::fillDSLinks. The implementation is not correct for two different OSI for one interaction");
  }

  /* allocate and set work vectors for the osi */
  VectorOfVectors &workVds1 = *DSG.properties(DSG.descriptor(ds1)).workVectors;
  if (relationType == Lagrangian)
  {
    LagrangianDS& lds = *std11::static_pointer_cast<LagrangianDS> (ds1);
    DSlink[LagrangianR::p0].reset(new BlockVector());
    DSlink[LagrangianR::p0]->insertPtr(lds.p(0));
    
    DSlink[LagrangianR::xfree].reset(new BlockVector());
    DSlink[LagrangianR::xfree]->insertPtr(workVds1[OneStepIntegrator::free]);
    
  }
  else if (relationType == NewtonEuler)
  {
    DSlink[NewtonEulerR::xfree].reset(new BlockVector());
    DSlink[NewtonEulerR::xfree]->insertPtr(workVds1[OneStepIntegrator::free]);
  }

  if (ds1 != ds2)
  {
    VectorOfVectors &workVds2 = *DSG.properties(DSG.descriptor(ds2)).workVectors;
    if (relationType == Lagrangian)
    {
      DSlink[LagrangianR::xfree]->insertPtr(workVds2[OneStepIntegrator::free]);
      LagrangianDS& lds = *std11::static_pointer_cast<LagrangianDS> (ds2);
      DSlink[LagrangianR::p0]->insertPtr(lds.p(0));
    }
    else if (relationType == NewtonEuler)
    {
      DSlink[NewtonEulerR::xfree]->insertPtr(workVds2[OneStepIntegrator::free]);
    }
  }
}

void SchatzmanPaoliOSI::initializeIterationMatrixW(double t, SP::DynamicalSystem ds)
{
  // This function:
  // - allocate memory for the matrix W
  // - update its content for the current (initial) state of the dynamical system, depending on its type.

  if(!ds)
    RuntimeException::selfThrow("SchatzmanPaoliOSI::initializeIterationMatrixW(t,ds) - ds == NULL");

  if(!(checkOSI(_dynamicalSystemsGraph->descriptor(ds))))
    RuntimeException::selfThrow("SchatzmanPaoliOSI::initializeIterationMatrixW(t,ds) - ds does not belong to the OSI.");

  const DynamicalSystemsGraph::VDescriptor& dsv = _dynamicalSystemsGraph->descriptor(ds);

  if(_dynamicalSystemsGraph->properties(dsv).W)
    RuntimeException::selfThrow("SchatzmanPaoliOSI::initializeIterationMatrixW(t,ds) - W(ds) is already in the map and has been initialized.");

  // Memory allocation for W
  double h = _simulation->timeStep();
  Type::Siconos dsType = Type::value(*ds);
  unsigned int sizeW = ds->dimension();
  // 1 - Lagrangian non linear systems
  if(dsType == Type::LagrangianDS)
  {
    RuntimeException::selfThrow("SchatzmanPaoliOSI::initializeIterationMatrixW - not yet implemented for Dynamical system type :" + dsType);

  }
  // 4 - Lagrangian linear systems
  else if(dsType == Type::LagrangianLinearTIDS)
  {
    SP::LagrangianLinearTIDS d = std11::static_pointer_cast<LagrangianLinearTIDS> (ds);
    if(d->mass())
      {
	_dynamicalSystemsGraph->properties(dsv).W.reset(new SimpleMatrix(*d->mass())); //*W = *d->mass();
      }
    else
      {
	_dynamicalSystemsGraph->properties(dsv).W.reset(new SimpleMatrix(sizeW, sizeW));
	_dynamicalSystemsGraph->properties(dsv).W->eye();
      }

    SP::SiconosMatrix K = d->K();
    SP::SiconosMatrix C = d->C();
    SP::SiconosMatrix W = _dynamicalSystemsGraph->properties(dsv).W;
    if(C)
      scal(1 / 2.0 * h * _theta, *C, *W, false); // W += 1/2.0*h*_theta *C

    if(K)
      scal(h * h * _theta * _theta, *K, *W, false); // W = h*h*_theta*_theta*K

    // WBoundaryConditions initialization
    if(d->boundaryConditions())
      initializeIterationMatrixWBoundaryConditions(d,dsv);
  }

  // === ===
  else if(dsType == Type::NewtonEulerDS)
  {
    RuntimeException::selfThrow("SchatzmanPaoliOSI::initializeIterationMatrixW - not yet implemented for Dynamical system type :" + dsType);
  }
  else RuntimeException::selfThrow("SchatzmanPaoliOSI::initializeIterationMatrixW - not yet implemented for Dynamical system type :" + dsType);

  // Remark: W is not LU-factorized nor inversed here.
  // Function PLUForwardBackward will do that if required.

}


void SchatzmanPaoliOSI::initializeIterationMatrixWBoundaryConditions(SP::DynamicalSystem ds, const DynamicalSystemsGraph::VDescriptor& dsv)
{
  // This function:
  // - allocate memory for a matrix WBoundaryConditions
  // - insert this matrix into WBoundaryConditionsMap with ds as a key

  if(!ds)
    RuntimeException::selfThrow("SchatzmanPaoliOSI::initializeIterationMatrixWBoundaryConditions(t,ds) - ds == NULL");

  if(!(checkOSI(_dynamicalSystemsGraph->descriptor(ds))))
    RuntimeException::selfThrow("SchatzmanPaoliOSI::initializeIterationMatrixWBoundaryConditions(t,ds) - ds does not belong to the OSI.");

  Type::Siconos dsType = Type::value(*ds);

  RuntimeException::selfThrow("SchatzmanPaoliOSI::initializeIterationMatrixWBoundaryConditions - not yet implemented for Dynamical system type :" + dsType);
}


void SchatzmanPaoliOSI::computeWBoundaryConditions(SP::DynamicalSystem ds, SiconosMatrix& WBoundaryConditions)
{
  // Compute WBoundaryConditions matrix of the Dynamical System ds, at
  // time t and for the current ds state.

  // When this function is called, WBoundaryConditionsMap[ds] is
  // supposed to exist and not to be null Memory allocation has been
  // done during initializeIterationMatrixWBoundaryConditions.

  assert(ds &&
         "SchatzmanPaoliOSI::computeWBoundaryConditions(t,ds) - ds == NULL");

  Type::Siconos dsType = Type::value(*ds);

  RuntimeException::selfThrow("SchatzmanPaoliOSI::computeWBoundaryConditions - not yet implemented for Dynamical system type :" + dsType);
}


void SchatzmanPaoliOSI::computeW(double t, SP::DynamicalSystem ds, SiconosMatrix& W)
{
  // Compute W matrix of the Dynamical System ds, at time t and for the current ds state.

  assert(ds &&
         "SchatzmanPaoliOSI::computeW(t,ds) - ds == NULL");

  //double h = _simulation->timeStep();
  Type::Siconos dsType = Type::value(*ds);

  // 1 - Lagrangian non linear systems
  if(dsType == Type::LagrangianDS)
  {

    RuntimeException::selfThrow("SchatzmanPaoliOSI::computeW - not yet implemented for Dynamical system type :" + dsType);

  }
  // 4 - Lagrangian linear systems
  else if(dsType == Type::LagrangianLinearTIDS)
  {
    // Nothing: W does not depend on time.
  }

  // === ===
  else if(dsType == Type::NewtonEulerDS)
  {
    RuntimeException::selfThrow("SchatzmanPaoliOSI::computeW - not yet implemented for Dynamical system type :" + dsType);
  }
  else RuntimeException::selfThrow("SchatzmanPaoliOSI::computeW - not yet implemented for Dynamical system type :" + dsType);

  // Remark: W is not LU-factorized here.
  // Function PLUForwardBackward will do that if required.
}




double SchatzmanPaoliOSI::computeResidu()
{
  DEBUG_BEGIN("SchatzmanPaoliOSI::computeResidu()\n");
  // This function is used to compute the residu for each "SchatzmanPaoliOSI-discretized" dynamical system.
  // It then computes the norm of each of them and finally return the maximum
  // value for those norms.
  //
  // The state values used are those saved in the DS, ie the last computed ones.
  //  $\mathcal R(x,r) = x - x_{k} -h\theta f( x , t_{k+1}) - h(1-\theta)f(x_k,t_k) - h r$
  //  $\mathcal R_{free}(x,r) = x - x_{k} -h\theta f( x , t_{k+1}) - h(1-\theta)f(x_k,t_k) $

  double t = _simulation->nextTime(); // End of the time step
  double told = _simulation->startingTime(); // Beginning of the time step
  double h = t - told; // time step length

  // Operators computed at told have index i, and (i+1) at t.

  // Iteration through the set of Dynamical Systems.
  //
  SP::DynamicalSystem ds; // Current Dynamical System.
  Type::Siconos dsType ; // Type of the current DS.

  double maxResidu = 0;
  double normResidu = maxResidu;

  DynamicalSystemsGraph::VIterator dsi, dsend;
  for(std11::tie(dsi, dsend) = _dynamicalSystemsGraph->vertices(); dsi != dsend; ++dsi)
  {
    if(!checkOSI(dsi)) continue;
    SP::DynamicalSystem ds = _dynamicalSystemsGraph->bundle(*dsi);

    dsType = Type::value(*ds); // Its type
    VectorOfVectors& workVectors = *_dynamicalSystemsGraph->properties(*dsi).workVectors;

    // 1 - Lagrangian Non Linear Systems
    if(dsType == Type::LagrangianDS)
    {
      RuntimeException::selfThrow("SchatzmanPaoliOSI::computeResidu - not yet implemented for Dynamical system type: " + dsType);
    }
    // 2 - Lagrangian Linear Systems
    else if(dsType == Type::LagrangianLinearTIDS)
    {
      // ResiduFree =  M(-q_{k}+q_{k-1})  + h^2 (K q_k)+  h^2 C (\theta \Frac{q_k-q_{k-1}}{2h}+ (1-\theta) v_k))  (1)
      // This formulae is only valid for the first computation of the residual for q = q_k
      // otherwise the complete formulae must be applied, that is
      // ResiduFree   M(q-2q_{k}+q_{k-1})  + h^2 (K(\theta q+ (1-\theta) q_k)))+  h^2 C (\theta \Frac{q-q_{k-1}}{2h}+ (1-\theta) v_k))  (2)
      // for q != q_k, the formulae (1) is wrong.
      // in the sequel, only the equation (1) is implemented



      // -- Convert the DS into a Lagrangian one.
      SP::LagrangianLinearTIDS d = std11::static_pointer_cast<LagrangianLinearTIDS> (ds);
      DEBUG_EXPR(d->display());
      // Get state i (previous time step) from Memories -> var. indexed with "Old"
<<<<<<< HEAD
      const SiconosVector& q_k = d->qMemory().getSiconosVector(0); // q_k
      const SiconosVector& q_k_1 = d->qMemory().getSiconosVector(1); // q_{k-1}
      const SiconosVector& v_k = d->velocityMemory().getSiconosVector(0); //v_k
      //  std::cout << "SchatzmanPaoliOSI::computeResidu - q_k_1 =" <<std::endl;
      // q_k_1->display();
      //  std::cout << "SchatzmanPaoliOSI::computeResidu - q_k =" <<std::endl;
      // q_k->display();
      //  std::cout << "SchatzmanPaoliOSI::computeResidu - v_k =" <<std::endl;
      // v_k->display();
=======
      SP::SiconosVector q_k = d->qMemory()->getSiconosVector(0); // q_k
      SP::SiconosVector q_k_1 = d->qMemory()->getSiconosVector(1); // q_{k-1}
      SP::SiconosVector v_k = d->velocityMemory()->getSiconosVector(0); //v_k
>>>>>>> e4dcb334

      // --- ResiduFree computation Equation (1) ---
      SiconosVector& residuFree = *workVectors[OneStepIntegrator::residu_free];
      SiconosVector& free = *workVectors[OneStepIntegrator::free];

      DEBUG_EXPR(free.display());
      DEBUG_EXPR(residuFree.display());
      residuFree.zero();
      double coeff;
      // -- No need to update W --

<<<<<<< HEAD
      //SP::SiconosVector v = d->velocity(); // v = v_k,i+1

      SP::SiconosMatrix M = d->mass();
      prod(*M, (q_k_1 - q_k), *residuFree); // residuFree = M(-q_{k}+q_{k-1})
=======
      residuFree = *q_k_1;
      sub(residuFree, *q_k, residuFree);
      if(d->mass())
	 prod(*(d->mass()), residuFree, residuFree); // residuFree = M(-q_{k}+q_{k-1})
>>>>>>> e4dcb334

      SP::SiconosMatrix K = d->K();
      if(K)
      {
<<<<<<< HEAD
        prod(h * h, *K, q_k, *residuFree, false); // residuFree += h^2*K*qi
      }

      SP::SiconosMatrix C = d->C();
      if (C)
        prod(h * h, *C, (1.0 / (2.0 * h)*_theta * (q_k - q_k_1) + (1.0 - _theta) * v_k)  , *residuFree, false);
=======
        prod(h * h, *K, *q_k, residuFree, false); // residuFree += h^2*K*qi
      }

      SP::SiconosMatrix C = d->C();
      if(C)
        prod(h * h, *C, (1.0 / (2.0 * h)*_theta * (*q_k - *q_k_1) + (1.0 - _theta)* *v_k)  , residuFree, false);
>>>>>>> e4dcb334
      // residufree += h^2 C (\theta \Frac{q-q_{k-1}}{2h}+ (1-\theta) v_k))


      SP::SiconosVector Fext = d->fExt();
      if(Fext)
      {
        // computes Fext(ti)
        d->computeFExt(told);
        coeff = -h * h * (1 - _theta);
        scal(coeff, *Fext, residuFree, false); // residufree -= h^2*(1-_theta) * fext(ti)
        // computes Fext(ti+1)
        d->computeFExt(t);
        coeff = -h * h * _theta;
        scal(coeff, *Fext, residuFree, false); // residufree -= h^2*_theta * fext(ti+1)
      }

      DEBUG_EXPR(free.display());
      DEBUG_EXPR(residuFree.display());

      //  std::cout << "SchatzmanPaoliOSI::ComputeResidu LagrangianLinearTIDS residufree :"  << std::endl;
      // residuFree->display();


      free = residuFree; // copy residuFree in Workfree
      if(d->p(0))
        free -= *d->p(0); // Compute Residu in Workfree Notation !!
      DEBUG_EXPR(free.display());
      normResidu = 0.0; // we assume that v = vfree + W^(-1) p
      //     normResidu = realresiduFree.norm2();

    }
    else if(dsType == Type::NewtonEulerDS)
    {
      RuntimeException::selfThrow("SchatzmanPaoliOSI::computeResidu - not yet implemented for Dynamical system type: " + dsType);
    }
    else
      RuntimeException::selfThrow("SchatzmanPaoliOSI::computeResidu - not yet implemented for Dynamical system type: " + dsType);

    if(normResidu > maxResidu) maxResidu = normResidu;

  }
  DEBUG_END("SchatzmanPaoliOSI::computeResidu()\n");
  return maxResidu;
}

void SchatzmanPaoliOSI::computeFreeState()
{
  // This function computes "free" states of the DS belonging to this Integrator.
  // "Free" means without taking non-smooth effects into account.

  //double t = _simulation->nextTime(); // End of the time step
  //double told = _simulation->startingTime(); // Beginning of the time step
  //double h = t-told; // time step length

  // Operators computed at told have index i, and (i+1) at t.

  //  Note: integration of r with a theta method has been removed
  //  SiconosVector *rold = static_cast<SiconosVector*>(d->rMemory()->getSiconosVector(0));

  // Iteration through the set of Dynamical Systems.
  //
  SP::DynamicalSystem ds; // Current Dynamical System.
  SP::SiconosMatrix W; // W SchatzmanPaoliOSI matrix of the current DS.
  Type::Siconos dsType ; // Type of the current DS.

  DynamicalSystemsGraph::VIterator dsi, dsend;
  for(std11::tie(dsi, dsend) = _dynamicalSystemsGraph->vertices(); dsi != dsend; ++dsi)
  {
    if(!checkOSI(dsi)) continue;

    ds = _dynamicalSystemsGraph->bundle(*dsi);
    dsType = Type::value(*ds); // Its type
    VectorOfVectors& workVectors = *_dynamicalSystemsGraph->properties(*dsi).workVectors;
    W =  _dynamicalSystemsGraph->properties(*dsi).W; // Its W SchatzmanPaoliOSI matrix of iteration.

    //1 - Lagrangian Non Linear Systemsv
    if(dsType == Type::LagrangianDS)
    {

      RuntimeException::selfThrow("SchatzmanPaoliOSI::computeFreeState - not yet implemented for Dynamical system type: " + dsType);
    }
    // 2 - Lagrangian Linear Systems
    else if(dsType == Type::LagrangianLinearTIDS)
    {
      // IN to be updated at current time: Fext
      // IN at told: qi,vi, fext
      // IN constants: K,C

      // Note: indices i/i+1 corresponds to value at the beginning/end of the time step.
      // "i" values are saved in memory vectors.

      // vFree = v_i + W^{-1} ResiduFree    // with
      // ResiduFree = (-h*C -h^2*theta*K)*vi - h*K*qi + h*theta * Fext_i+1 + h*(1-theta)*Fext_i

      // -- Convert the DS into a Lagrangian one.
      SP::LagrangianLinearTIDS d = std11::static_pointer_cast<LagrangianLinearTIDS> (ds);

      // Get state i (previous time step) from Memories -> var. indexed with "Old"
<<<<<<< HEAD
      const SiconosVector& qold = d->qMemory().getSiconosVector(0); // q_k
=======
      SiconosVector& qold = *d->qMemory()->getSiconosVector(0); // q_k
>>>>>>> e4dcb334
      //   SP::SiconosVector vold = d->velocityMemory()->getSiconosVector(0); //v_k

      // --- ResiduFree computation ---

      // vFree pointer is used to compute and save ResiduFree in this first step.
      SiconosVector& residuFree = *workVectors[OneStepIntegrator::residu_free];
      SiconosVector& qfree = *workVectors[OneStepIntegrator::free];


      // Velocity free and residu. vFree = RESfree (pointer equality !!).
      qfree = residuFree;

<<<<<<< HEAD
      W->PLUForwardBackwardInPlace(*qfree);
      *qfree *= -1.0;
      *qfree += qold;
=======
      W->PLUForwardBackwardInPlace(qfree);
      qfree *= -1.0;
      qfree += qold;
>>>>>>> e4dcb334

    }
    // 3 - Newton Euler Systems
    else if(dsType == Type::NewtonEulerDS)
    {
      RuntimeException::selfThrow("SchatzmanPaoliOSI::computeFreeState - not yet implemented for Dynamical system type: " + dsType);
    }
    else
      RuntimeException::selfThrow("SchatzmanPaoliOSI::computeFreeState - not yet implemented for Dynamical system type: " + dsType);
  }

}

void SchatzmanPaoliOSI::prepareNewtonIteration(double time)
{
  DynamicalSystemsGraph::VIterator dsi, dsend;
  for(std11::tie(dsi, dsend) = _dynamicalSystemsGraph->vertices(); dsi != dsend; ++dsi)
  {
    if(!checkOSI(dsi)) continue;
    SP::DynamicalSystem ds = _dynamicalSystemsGraph->bundle(*dsi);
    computeW(time, ds, *_dynamicalSystemsGraph->properties(*dsi).W);
  }
}

struct SchatzmanPaoliOSI::_NSLEffectOnFreeOutput : public SiconosVisitor
{
  using SiconosVisitor::visit;

  OneStepNSProblem* _osnsp;
  SP::Interaction _inter;
  InteractionProperties& _interProp;

  _NSLEffectOnFreeOutput(OneStepNSProblem *p, SP::Interaction inter, InteractionProperties& interProp) :
    _osnsp(p), _inter(inter), _interProp(interProp) {};

  void visit(const NewtonImpactNSL& nslaw)
  {
    double e;
    e = nslaw.e();
    Index subCoord(4);
    subCoord[0] = 0;
    subCoord[1] = _inter->nonSmoothLaw()->size();
    subCoord[2] = 0;
    subCoord[3] = subCoord[1];
    // Only the normal part is multiplied by e
<<<<<<< HEAD
    const SiconosVector& y_k_1(
      _inter->yMemory(_osnsp->inputOutputLevel()).getSiconosVector(1));

    //  std::cout << "y_k_1 " << std::endl;
    // y_k_1->display();
    subscal(e, y_k_1, *(_inter->yForNSsolver()), subCoord, false);
=======
    SP::SiconosVector y_k_1 ;
    y_k_1 = _inter->yMemory(_osnsp->inputOutputLevel())->getSiconosVector(1);
    DEBUG_PRINTF("_osnsp->inputOutputLevel() = %i \n ",_osnsp->inputOutputLevel() );
    DEBUG_EXPR(y_k_1->display());;
    SiconosVector & osnsp_rhs = *(*_interProp.workVectors)[SchatzmanPaoliOSI::OSNSP_RHS];
    subscal(e, *y_k_1,osnsp_rhs, subCoord, false);
>>>>>>> e4dcb334
  }

  void visit(const NewtonImpactFrictionNSL& nslaw)
  {
    double e;
    e = nslaw.en();
    // Only the normal part is multiplied by e
<<<<<<< HEAD
    const SiconosVector& y_k_1(
      _inter->yMemory(_osnsp->inputOutputLevel()).getSiconosVector(1));
    (*_inter->yForNSsolver())(0) +=  e * y_k_1(0);
=======
    SP::SiconosVector y_k_1 ;
    y_k_1 = _inter->yMemory(_osnsp->inputOutputLevel())->getSiconosVector(1);
    SiconosVector & osnsp_rhs = *(*_interProp.workVectors)[SchatzmanPaoliOSI::OSNSP_RHS];
    osnsp_rhs (0) +=  e * (*y_k_1)(0);
>>>>>>> e4dcb334

  }
  void visit(const EqualityConditionNSL& nslaw)
  {
    ;
  }
  void visit(const MixedComplementarityConditionNSL& nslaw)
  {
    ;
  }
};


void SchatzmanPaoliOSI::computeFreeOutput(InteractionsGraph::VDescriptor& vertex_inter, OneStepNSProblem* osnsp)
{

  DEBUG_BEGIN("SchatzmanPaoliOSI::computeFreeOutput(InteractionsGraph::VDescriptor& vertex_inter, OneStepNSProblem* osnsp)\n");
  /** \warning: ensures that it can also work with two different osi for two different ds ?
   */

  SP::InteractionsGraph indexSet = osnsp->simulation()->indexSet(osnsp->indexSetLevel());
  SP::Interaction inter = indexSet->bundle(vertex_inter);
  SP::OneStepNSProblems  allOSNS  = _simulation->oneStepNSProblems();

  VectorOfBlockVectors& DSlink = *indexSet->properties(vertex_inter).DSlink;
  // Get relation and non smooth law types
  RELATION::TYPES relationType = inter->relation()->getType();
  RELATION::SUBTYPES relationSubType = inter->relation()->getSubType();
  unsigned int sizeY = inter->nonSmoothLaw()->size();

  unsigned int relativePosition = 0;



  Index coord(8);
  coord[0] = relativePosition;
  coord[1] = relativePosition + sizeY;
  coord[2] = 0;
  coord[4] = 0;
  coord[6] = 0;
  coord[7] = sizeY;
  SP::SiconosMatrix  C;
  SP::SiconosMatrix  D;
  SP::SiconosMatrix  F;
  SP::BlockVector deltax;
  SiconosVector& osnsp_rhs = *(*indexSet->properties(vertex_inter).workVectors)[SchatzmanPaoliOSI::OSNSP_RHS];

  SP::SiconosVector e;
  SP::BlockVector Xfree;

  if(relationType == NewtonEuler)
  {
    Xfree = DSlink[NewtonEulerR::xfree];
  }
  else if(relationType == Lagrangian)
  {
    Xfree = DSlink[LagrangianR::xfree];
  }

  assert(Xfree);

  assert(Xfree);


  SP::Interaction mainInteraction = inter;
  assert(mainInteraction);
  assert(mainInteraction->relation());
  DEBUG_EXPR(inter->display(););
  if(relationSubType == LinearTIR)
  {

    if(((*allOSNS)[SICONOS_OSNSP_TS_VELOCITY]).get() != osnsp)
      RuntimeException::selfThrow("SchatzmanPaoliOSI::computeFreeOutput not yet implemented for SICONOS_OSNSP ");

    C = mainInteraction->relation()->C();

    if(C)
    {

      assert(Xfree);

      coord[3] = C->size(1);
      coord[5] = C->size(1);
      // creates a POINTER link between workX[ds] (xfree) and the
      // corresponding interactionBlock in each Interactionfor each ds of the
      // current Interaction.

      if(_useGammaForRelation)
      {
        assert(deltax);
        subprod(*C, *deltax, osnsp_rhs, coord, true);
      }
      else
      {
        subprod(*C, *Xfree, osnsp_rhs, coord, true);
      }

    }
    SP::LagrangianLinearTIR ltir = std11::static_pointer_cast<LagrangianLinearTIR> (mainInteraction->relation());
    e = ltir->e();
    if(e)
    {
      osnsp_rhs += *e;
    }

  }
  else
    RuntimeException::selfThrow("SchatzmanPaoliOSI::ComputeFreeOutput not yet implemented  for relation of Type : " + relationType);



  if(inter->relation()->getSubType() == LinearTIR)
  {
    SP::SiconosVisitor nslEffectOnFreeOutput(new _NSLEffectOnFreeOutput(osnsp, inter, indexSet->properties(vertex_inter)));
    inter->nonSmoothLaw()->accept(*nslEffectOnFreeOutput);
  }

  DEBUG_END("SchatzmanPaoliOSI::computeFreeOutput(InteractionsGraph::VDescriptor& vertex_inter, OneStepNSProblem* osnsp)\n");

}
void SchatzmanPaoliOSI::integrate(double& tinit, double& tend, double& tout, int&)
{
  RuntimeException::selfThrow("SchatzmanPaoliOSI::integrate - not yet implemented :");
}

void SchatzmanPaoliOSI::updateState(const unsigned int)
{
  DEBUG_BEGIN("SchatzmanPaoliOSI::updateState(const unsigned int )\n");

  double h = _simulation->timeStep();

  double RelativeTol = _simulation->relativeConvergenceTol();
  bool useRCC = _simulation->useRelativeConvergenceCriteron();
  if(useRCC)
    _simulation->setRelativeConvergenceCriterionHeld(true);

  SP::SiconosMatrix W;
  SP::DynamicalSystem ds;
  DynamicalSystemsGraph::VIterator dsi, dsend;
  for(std11::tie(dsi, dsend) = _dynamicalSystemsGraph->vertices(); dsi != dsend; ++dsi)
  {
    if(!checkOSI(dsi)) continue;
    ds = _dynamicalSystemsGraph->bundle(*dsi);
    VectorOfVectors& workVectors = *_dynamicalSystemsGraph->properties(*dsi).workVectors;
    W = _dynamicalSystemsGraph->properties(*dsi).W;
    // Get the DS type

    Type::Siconos dsType = Type::value(*ds);

    // 1 - Lagrangian Systems
    if(dsType == Type::LagrangianDS || dsType == Type::LagrangianLinearTIDS)
    {
      // get dynamical system
      SP::LagrangianDS d = std11::static_pointer_cast<LagrangianDS> (ds);
      SiconosVector& qfree = *workVectors[OneStepIntegrator::free];

      //    SiconosVector *vfree = d->velocityFree();
      SiconosVector& q = *d->q();
      bool baux = dsType == Type::LagrangianDS && useRCC && _simulation->relativeConvergenceCriterionHeld();
<<<<<<< HEAD
      if (level != LEVELMAX)
      {
        // To compute q, we solve W(q - qfree) = p
        if (d->p(level))
        {
          *q = *d->p(level); // q = p
          W->PLUForwardBackwardInPlace(*q);
        }

        // if (d->boundaryConditions())
        //   for (vector<unsigned int>::iterator
        //        itindex = d->boundaryConditions()->velocityIndices()->begin() ;
        //        itindex != d->boundaryConditions()->velocityIndices()->end();
        //        ++itindex)
        //     v->setValue(*itindex, 0.0);
        *q += *ds->workspace(DynamicalSystem::free);
=======
>>>>>>> e4dcb334

      // To compute q, we solve W(q - qfree) = p
      if(d->p(_levelMaxForInput))
      {
        q = *d->p(_levelMaxForInput); // q = p
        W->PLUForwardBackwardInPlace(q);
      }
      else
<<<<<<< HEAD
        *q = *ds->workspace(DynamicalSystem::free);

      // Computation of the velocity

      SiconosVector& v = *d->velocity();
      const SiconosVector& q_k_1 = d->qMemory().getSiconosVector(1); // q_{k-1}
=======
        q.zero();

      q +=  qfree;




      // Computation of the velocity

      SP::SiconosVector v = d->velocity();
      SiconosVector& q_k_1 = *d->qMemory()->getSiconosVector(1); // q_{k-1}
>>>>>>> e4dcb334

      //  std::cout << "SchatzmanPaoliOSI::updateState - q_k_1 =" <<std::endl;
      // q_k_1->display();
      //  std::cout << "SchatzmanPaoliOSI::updateState - q =" <<std::endl;
      // q->display();

<<<<<<< HEAD
      v = 1.0 / (2.0 * h) * (*q - q_k_1);
=======
      *v = 1.0 / (2.0 * h) * (q - q_k_1);
>>>>>>> e4dcb334
      //  std::cout << "SchatzmanPaoliOSI::updateState - v =" <<std::endl;
      // v->display();

      // int bc=0;
      // SP::SiconosVector columntmp(new SiconosVector(ds->dimension()));

      // if (d->boundaryConditions())
      // {
      //   for (vector<unsigned int>::iterator  itindex = d->boundaryConditions()->velocityIndices()->begin() ;
      //        itindex != d->boundaryConditions()->velocityIndices()->end();
      //        ++itindex)
      //   {
      //     _WBoundaryConditionsMap[ds]->getCol(bc,*columntmp);
      //     /*\warning we assume that W is symmetric in the Lagrangian case*/
      //     double value = - inner_prod(*columntmp, *v);
      //     value += (d->p(level))->getValue(*itindex);
      //     /* \warning the computation of reactionToBoundaryConditions take into
      //        account the contact impulse but not the external and internal forces.
      //        A complete computation of the residue should be better */
      //     d->reactionToBoundaryConditions()->setValue(bc,value) ;
      //     bc++;
      //   }

      if(baux)
      {
	double ds_norm_ref = 1. + ds->x0()->norm2(); // Should we save this in the graph?
        *workVectors[OneStepIntegrator::local_buffer] -= q;
        double aux = (workVectors[OneStepIntegrator::local_buffer] ->norm2()) / ds_norm_ref;
        if(aux > RelativeTol)
          _simulation->setRelativeConvergenceCriterionHeld(false);
      }

    }
    //2 - Newton Euler Systems
    else if(dsType == Type::NewtonEulerDS)
    {
      //  // get dynamical system
      //       SP::NewtonEulerDS d = std11::static_pointer_cast<NewtonEulerDS> (ds);
      //       SP::SiconosVector v = d->velocity();
      // #ifdef SCHATZMANPAOLI_NE_DEBUG
      //       std::cout<<"SchatzmanPaoliOSI::updatestate prev v"<<endl;
      //       v->display();
      // #endif

      //       /*d->p has been fill by the Relation->computeInput, it contains
      //            B \lambda _{k+1}*/
      //       *v = *d->p(level); // v = p
      //       d->luW()->PLUForwardBackwardInPlace(*v);

      // #ifdef SCHATZMANPAOLI_NE_DEBUG
      //       std::cout<<"SchatzmanPaoliOSI::updatestate hWB lambda"<<endl;
      //       v->display();
      // #endif


      // #ifdef SCHATZMANPAOLI_NE_DEBUG
      //       std::cout<<"SchatzmanPaoliOSI::updatestate work free"<<endl;
      //       ds->workspace(DynamicalSystem::free)->display();
      //       std::cout<<"SchatzmanPaoliOSI::updatestate new v"<<endl;
      //       v->display();
      // #endif
      //       //compute q
      //       //first step consists in computing  \dot q.
      //       //second step consists in updating q.
      //       //
      //       SP::SiconosMatrix T = d->T();
      //       SP::SiconosVector dotq = d->dotq();
      //       prod(*T,*v,*dotq,true);
      //       // std::cout<<"SchatzmanPaoliOSI::updateState v"<<endl;
      //       // v->display();
      //       // std::cout<<"SchatzmanPaoliOSI::updateState dotq"<<endl;
      //       // dotq->display();




      //       SP::SiconosVector q = d->q();

      //       //  -> get previous time step state
      //       SP::SiconosVector dotqold = d->dotqMemory()->getSiconosVector(0);
      //       SP::SiconosVector qold = d->qMemory()->getSiconosVector(0);
      //       // *q = *qold + h*(theta * *v +(1.0 - theta)* *vold)
      //       double coeff = h*_theta;
      //       scal(coeff, *dotq, *q) ; // q = h*theta*v
      //       coeff = h*(1-_theta);
      //       scal(coeff,*dotqold,*q,false); // q += h(1-theta)*vold
      //       *q += *qold;
      // #ifdef SCHATZMANPAOLI_NE_DEBUG
      //       std::cout<<"new q before normalizing"<<endl;
      //       q->display();
      // #endif

      //       //q[3:6] must be normalized
      //       d->normalizeq();
      //       dotq->setValue(3,(q->getValue(3)-qold->getValue(3))/h);
      //       dotq->setValue(4,(q->getValue(4)-qold->getValue(4))/h);
      //       dotq->setValue(5,(q->getValue(5)-qold->getValue(5))/h);
      //       dotq->setValue(6,(q->getValue(6)-qold->getValue(6))/h);
      //       d->updateT();
      RuntimeException::selfThrow("SchatzmanPaoliOSI::updateState - not yet implemented for Dynamical system type: " + dsType);
    }
    else RuntimeException::selfThrow("SchatzmanPaoliOSI::updateState - not yet implemented for Dynamical system type: " + dsType);
  }
  DEBUG_END("SchatzmanPaoliOSI::updateState(const unsigned int)\n");

}


void SchatzmanPaoliOSI::display()
{
  OneStepIntegrator::display();

  std::cout << "====== SchatzmanPaoliOSI OSI display ======" <<std::endl;

  DynamicalSystemsGraph::VIterator dsi, dsend;
  for(std11::tie(dsi, dsend) = _dynamicalSystemsGraph->vertices(); dsi != dsend; ++dsi)
  {
    if(!checkOSI(dsi)) continue;
    SP::DynamicalSystem ds = _dynamicalSystemsGraph->bundle(*dsi);
    std::cout << "--------------------------------" <<std::endl;
    std::cout << "--> W of dynamical system number " << ds->number() << ": " <<std::endl;
    if(_dynamicalSystemsGraph->properties(*dsi).W)  _dynamicalSystemsGraph->properties(*dsi).W->display();
    else std::cout << "-> NULL" <<std::endl;
    std::cout << "--> and corresponding theta is: " << _theta <<std::endl;
  }
  std::cout << "================================" <<std::endl;
}<|MERGE_RESOLUTION|>--- conflicted
+++ resolved
@@ -103,16 +103,6 @@
   // Get work buffers from the graph
   VectorOfVectors& workVectors = *_initializeDSWorkVectors(ds);
 
-<<<<<<< HEAD
-      //  std::cout << " q0 = " << std::endl;
-      // q0->display();
-      //  std::cout << " v0 = " << std::endl;
-      // v0->display();
-      // We first swap the initial value contained in q and v after initialization.
-
-      d->qMemory().swap(*q);
-      d->velocityMemory().swap(*velocity);
-=======
   // Check dynamical system type
   Type::Siconos dsType = Type::value(*ds);
   assert(dsType == Type::LagrangianLinearTIDS);
@@ -131,8 +121,8 @@
     SP::SiconosVector velocity  = lltids->velocity();
 
     // We first swap the initial value contained in q and v after initialization.
-    lltids->qMemory()->swap(*q);
-    lltids->velocityMemory()->swap(*velocity);
+    lltids->qMemory().swap(*q);
+    lltids->velocityMemory().swap(*velocity);
 
     // we compute the new state values
     double h = _simulation->timeStep();
@@ -160,7 +150,6 @@
   {
     ds->initializeNonSmoothInput(k);
   }
->>>>>>> e4dcb334
 
   
   //      if ((*itDS)->getType() == Type::LagrangianDS || (*itDS)->getType() == Type::FirstOrderNonLinearDS)
@@ -433,21 +422,9 @@
       SP::LagrangianLinearTIDS d = std11::static_pointer_cast<LagrangianLinearTIDS> (ds);
       DEBUG_EXPR(d->display());
       // Get state i (previous time step) from Memories -> var. indexed with "Old"
-<<<<<<< HEAD
       const SiconosVector& q_k = d->qMemory().getSiconosVector(0); // q_k
       const SiconosVector& q_k_1 = d->qMemory().getSiconosVector(1); // q_{k-1}
       const SiconosVector& v_k = d->velocityMemory().getSiconosVector(0); //v_k
-      //  std::cout << "SchatzmanPaoliOSI::computeResidu - q_k_1 =" <<std::endl;
-      // q_k_1->display();
-      //  std::cout << "SchatzmanPaoliOSI::computeResidu - q_k =" <<std::endl;
-      // q_k->display();
-      //  std::cout << "SchatzmanPaoliOSI::computeResidu - v_k =" <<std::endl;
-      // v_k->display();
-=======
-      SP::SiconosVector q_k = d->qMemory()->getSiconosVector(0); // q_k
-      SP::SiconosVector q_k_1 = d->qMemory()->getSiconosVector(1); // q_{k-1}
-      SP::SiconosVector v_k = d->velocityMemory()->getSiconosVector(0); //v_k
->>>>>>> e4dcb334
 
       // --- ResiduFree computation Equation (1) ---
       SiconosVector& residuFree = *workVectors[OneStepIntegrator::residu_free];
@@ -459,36 +436,20 @@
       double coeff;
       // -- No need to update W --
 
-<<<<<<< HEAD
-      //SP::SiconosVector v = d->velocity(); // v = v_k,i+1
-
-      SP::SiconosMatrix M = d->mass();
-      prod(*M, (q_k_1 - q_k), *residuFree); // residuFree = M(-q_{k}+q_{k-1})
-=======
-      residuFree = *q_k_1;
-      sub(residuFree, *q_k, residuFree);
+      residuFree = q_k_1;
+      sub(residuFree, q_k, residuFree);
       if(d->mass())
 	 prod(*(d->mass()), residuFree, residuFree); // residuFree = M(-q_{k}+q_{k-1})
->>>>>>> e4dcb334
 
       SP::SiconosMatrix K = d->K();
       if(K)
       {
-<<<<<<< HEAD
-        prod(h * h, *K, q_k, *residuFree, false); // residuFree += h^2*K*qi
+        prod(h * h, *K, q_k, residuFree, false); // residuFree += h^2*K*qi
       }
 
       SP::SiconosMatrix C = d->C();
       if (C)
-        prod(h * h, *C, (1.0 / (2.0 * h)*_theta * (q_k - q_k_1) + (1.0 - _theta) * v_k)  , *residuFree, false);
-=======
-        prod(h * h, *K, *q_k, residuFree, false); // residuFree += h^2*K*qi
-      }
-
-      SP::SiconosMatrix C = d->C();
-      if(C)
-        prod(h * h, *C, (1.0 / (2.0 * h)*_theta * (*q_k - *q_k_1) + (1.0 - _theta)* *v_k)  , residuFree, false);
->>>>>>> e4dcb334
+        prod(h * h, *C, (1.0 / (2.0 * h)*_theta * (q_k - q_k_1) + (1.0 - _theta) * v_k)  , residuFree, false);
       // residufree += h^2 C (\theta \Frac{q-q_{k-1}}{2h}+ (1-\theta) v_k))
 
 
@@ -587,11 +548,7 @@
       SP::LagrangianLinearTIDS d = std11::static_pointer_cast<LagrangianLinearTIDS> (ds);
 
       // Get state i (previous time step) from Memories -> var. indexed with "Old"
-<<<<<<< HEAD
       const SiconosVector& qold = d->qMemory().getSiconosVector(0); // q_k
-=======
-      SiconosVector& qold = *d->qMemory()->getSiconosVector(0); // q_k
->>>>>>> e4dcb334
       //   SP::SiconosVector vold = d->velocityMemory()->getSiconosVector(0); //v_k
 
       // --- ResiduFree computation ---
@@ -604,15 +561,9 @@
       // Velocity free and residu. vFree = RESfree (pointer equality !!).
       qfree = residuFree;
 
-<<<<<<< HEAD
-      W->PLUForwardBackwardInPlace(*qfree);
-      *qfree *= -1.0;
-      *qfree += qold;
-=======
       W->PLUForwardBackwardInPlace(qfree);
       qfree *= -1.0;
       qfree += qold;
->>>>>>> e4dcb334
 
     }
     // 3 - Newton Euler Systems
@@ -658,21 +609,13 @@
     subCoord[2] = 0;
     subCoord[3] = subCoord[1];
     // Only the normal part is multiplied by e
-<<<<<<< HEAD
     const SiconosVector& y_k_1(
       _inter->yMemory(_osnsp->inputOutputLevel()).getSiconosVector(1));
 
-    //  std::cout << "y_k_1 " << std::endl;
-    // y_k_1->display();
-    subscal(e, y_k_1, *(_inter->yForNSsolver()), subCoord, false);
-=======
-    SP::SiconosVector y_k_1 ;
-    y_k_1 = _inter->yMemory(_osnsp->inputOutputLevel())->getSiconosVector(1);
     DEBUG_PRINTF("_osnsp->inputOutputLevel() = %i \n ",_osnsp->inputOutputLevel() );
     DEBUG_EXPR(y_k_1->display());;
     SiconosVector & osnsp_rhs = *(*_interProp.workVectors)[SchatzmanPaoliOSI::OSNSP_RHS];
-    subscal(e, *y_k_1,osnsp_rhs, subCoord, false);
->>>>>>> e4dcb334
+    subscal(e, y_k_1, osnsp_rhs, subCoord, false);
   }
 
   void visit(const NewtonImpactFrictionNSL& nslaw)
@@ -680,16 +623,10 @@
     double e;
     e = nslaw.en();
     // Only the normal part is multiplied by e
-<<<<<<< HEAD
     const SiconosVector& y_k_1(
       _inter->yMemory(_osnsp->inputOutputLevel()).getSiconosVector(1));
-    (*_inter->yForNSsolver())(0) +=  e * y_k_1(0);
-=======
-    SP::SiconosVector y_k_1 ;
-    y_k_1 = _inter->yMemory(_osnsp->inputOutputLevel())->getSiconosVector(1);
     SiconosVector & osnsp_rhs = *(*_interProp.workVectors)[SchatzmanPaoliOSI::OSNSP_RHS];
-    osnsp_rhs (0) +=  e * (*y_k_1)(0);
->>>>>>> e4dcb334
+    osnsp_rhs (0) +=  e * (y_k_1)(0);
 
   }
   void visit(const EqualityConditionNSL& nslaw)
@@ -827,86 +764,53 @@
     _simulation->setRelativeConvergenceCriterionHeld(true);
 
   SP::SiconosMatrix W;
-  SP::DynamicalSystem ds;
   DynamicalSystemsGraph::VIterator dsi, dsend;
   for(std11::tie(dsi, dsend) = _dynamicalSystemsGraph->vertices(); dsi != dsend; ++dsi)
   {
     if(!checkOSI(dsi)) continue;
-    ds = _dynamicalSystemsGraph->bundle(*dsi);
+    DynamicalSystem& ds = *_dynamicalSystemsGraph->bundle(*dsi);
     VectorOfVectors& workVectors = *_dynamicalSystemsGraph->properties(*dsi).workVectors;
     W = _dynamicalSystemsGraph->properties(*dsi).W;
     // Get the DS type
 
-    Type::Siconos dsType = Type::value(*ds);
+    Type::Siconos dsType = Type::value(ds);
 
     // 1 - Lagrangian Systems
     if(dsType == Type::LagrangianDS || dsType == Type::LagrangianLinearTIDS)
     {
       // get dynamical system
-      SP::LagrangianDS d = std11::static_pointer_cast<LagrangianDS> (ds);
+      LagrangianDS& d = static_cast<LagrangianDS&> (ds);
       SiconosVector& qfree = *workVectors[OneStepIntegrator::free];
 
       //    SiconosVector *vfree = d->velocityFree();
-      SiconosVector& q = *d->q();
+      SiconosVector& q = *d.q();
       bool baux = dsType == Type::LagrangianDS && useRCC && _simulation->relativeConvergenceCriterionHeld();
-<<<<<<< HEAD
-      if (level != LEVELMAX)
+
+      // To compute q, we solve W(q - qfree) = p
+      if(d.p(_levelMaxForInput))
       {
-        // To compute q, we solve W(q - qfree) = p
-        if (d->p(level))
-        {
-          *q = *d->p(level); // q = p
-          W->PLUForwardBackwardInPlace(*q);
-        }
-
-        // if (d->boundaryConditions())
-        //   for (vector<unsigned int>::iterator
-        //        itindex = d->boundaryConditions()->velocityIndices()->begin() ;
-        //        itindex != d->boundaryConditions()->velocityIndices()->end();
-        //        ++itindex)
-        //     v->setValue(*itindex, 0.0);
-        *q += *ds->workspace(DynamicalSystem::free);
-=======
->>>>>>> e4dcb334
-
-      // To compute q, we solve W(q - qfree) = p
-      if(d->p(_levelMaxForInput))
-      {
-        q = *d->p(_levelMaxForInput); // q = p
+        q = *d.p(_levelMaxForInput); // q = p
         W->PLUForwardBackwardInPlace(q);
       }
       else
-<<<<<<< HEAD
-        *q = *ds->workspace(DynamicalSystem::free);
+        q.zero();
+
+      q +=  qfree;
+
+
+
 
       // Computation of the velocity
 
-      SiconosVector& v = *d->velocity();
-      const SiconosVector& q_k_1 = d->qMemory().getSiconosVector(1); // q_{k-1}
-=======
-        q.zero();
-
-      q +=  qfree;
-
-
-
-
-      // Computation of the velocity
-
-      SP::SiconosVector v = d->velocity();
-      SiconosVector& q_k_1 = *d->qMemory()->getSiconosVector(1); // q_{k-1}
->>>>>>> e4dcb334
+      SiconosVector& v = *d.velocity();
+      const SiconosVector& q_k_1 = d.qMemory().getSiconosVector(1); // q_{k-1}
 
       //  std::cout << "SchatzmanPaoliOSI::updateState - q_k_1 =" <<std::endl;
       // q_k_1->display();
       //  std::cout << "SchatzmanPaoliOSI::updateState - q =" <<std::endl;
       // q->display();
 
-<<<<<<< HEAD
-      v = 1.0 / (2.0 * h) * (*q - q_k_1);
-=======
-      *v = 1.0 / (2.0 * h) * (q - q_k_1);
->>>>>>> e4dcb334
+      v = 1.0 / (2.0 * h) * (q - q_k_1);
       //  std::cout << "SchatzmanPaoliOSI::updateState - v =" <<std::endl;
       // v->display();
 
@@ -932,7 +836,7 @@
 
       if(baux)
       {
-	double ds_norm_ref = 1. + ds->x0()->norm2(); // Should we save this in the graph?
+	double ds_norm_ref = 1. + ds.x0()->norm2(); // Should we save this in the graph?
         *workVectors[OneStepIntegrator::local_buffer] -= q;
         double aux = (workVectors[OneStepIntegrator::local_buffer] ->norm2()) / ds_norm_ref;
         if(aux > RelativeTol)

/* Siconos is a program dedicated to modeling, simulation and control
 * of non smooth dynamical systems.
 *
 * Copyright 2016 INRIA.
 *
 * Licensed under the Apache License, Version 2.0 (the "License");
 * you may not use this file except in compliance with the License.
 * You may obtain a copy of the License at
 *
 * http://www.apache.org/licenses/LICENSE-2.0
 *
 * Unless required by applicable law or agreed to in writing, software
 * distributed under the License is distributed on an "AS IS" BASIS,
 * WITHOUT WARRANTIES OR CONDITIONS OF ANY KIND, either express or implied.
 * See the License for the specific language governing permissions and
 * limitations under the License.
*/

#include "LsodarOSI.hpp"
#include "EventDriven.hpp"
#include "LagrangianLinearTIDS.hpp"
#include "BlockVector.hpp"
#include "NonSmoothDynamicalSystem.hpp"
#include "Model.hpp"
#include "Topology.hpp"
#include "LagrangianRheonomousR.hpp"
#include "LagrangianScleronomousR.hpp"
#include "NewtonImpactNSL.hpp"
#include "MultipleImpactNSL.hpp"
#include "NewtonImpactFrictionNSL.hpp"
#include "FirstOrderNonLinearDS.hpp"
#include "ExtraAdditionalTerms.hpp"
#include "OneStepNSProblem.hpp"

#include <odepack.h>

using namespace RELATION;

// #define DEBUG_NOCOLOR
// #define DEBUG_STDOUT
// #define DEBUG_MESSAGES
#include "debug.h"

int LsodarOSI::count_NST = 0;
int LsodarOSI::count_NFE = 0;

// ===== Out of class objects and functions =====

// global object and wrapping functions -> required for function plug-in and call in fortran routine.
SP::LsodarOSI global_object;

// This first function must have the same signature as argument F (arg 1) in DLSODAR (see opkdmain.f in Numerics)
extern "C" void LsodarOSI_f_wrapper(integer* sizeOfX, doublereal* time, doublereal* x, doublereal* xdot);
extern "C" void LsodarOSI_f_wrapper(integer* sizeOfX, doublereal* time, doublereal* x, doublereal* xdot)
{
  return global_object->f(sizeOfX, time, x, xdot);
}

// Function to wrap g: same signature as argument G (arg 18) in DLSODAR (see opkdmain.f in Numerics)
extern "C" void LsodarOSI_g_wrapper(integer* nEq, doublereal* time, doublereal* x, integer* ng, doublereal* gOut);
extern "C" void LsodarOSI_g_wrapper(integer* nEq, doublereal* time, doublereal* x, integer* ng, doublereal* gOut)
{
  return global_object->g(nEq, time, x, ng, gOut);
}

// Function to wrap jacobianf: same signature as argument JAC (arg 16) in DLSODAR (see opkdmain.f in Numerics)
extern "C" void LsodarOSI_jacobianf_wrapper(integer* sizeOfX, doublereal* time, doublereal* x, integer* ml, integer* mu,  doublereal* jacob, integer* nrowpd);
extern "C" void LsodarOSI_jacobianf_wrapper(integer* sizeOfX, doublereal* time, doublereal* x, integer* ml, integer* mu,  doublereal* jacob, integer* nrowpd)
{
  return global_object->jacobianfx(sizeOfX, time, x, ml, mu, jacob, nrowpd);
}

LsodarOSI::LsodarOSI():
  OneStepIntegrator(OSI::LSODAROSI)
{
  _intData.resize(9);
  for(int i = 0; i < 9; i++) _intData[i] = 0;
  _sizeMem = 2;
}

void LsodarOSI::setTol(integer newItol, SA::doublereal newRtol, SA::doublereal newAtol)
{
  //            The input parameters ITOL, RTOL, and ATOL determine
  //         the error control performed by the solver.  The solver will
  //         control the vector E = (E(i)) of estimated local errors
  //         in y, according to an inequality of the form
  //                     max-norm of ( E(i)/EWT(i) )   .le.   1,
  //         where EWT = (EWT(i)) is a vector of positive error weights.
  //         The values of RTOL and ATOL should all be non-negative.
  //         The following table gives the types (scalar/array) of
  //         RTOL and ATOL, and the corresponding form of EWT(i).
  //
  //            ITOL    RTOL       ATOL          EWT(i)
  //             1     scalar     scalar     RTOL*ABS(Y(i)) + ATOL
  //             2     scalar     array      RTOL*ABS(Y(i)) + ATOL(i)
  //             3     array      scalar     RTOL(i)*ABS(Y(i)) + ATOL
  //             4     array      array      RTOL(i)*ABS(Y(i)) + ATOL(i)

  _intData[2] = newItol; // itol

  rtol = newRtol;
  atol = newAtol;
}

void LsodarOSI::setMinMaxStepSizes(doublereal minStep, doublereal maxStep)
{
  _intData[5] = 1; // set IOPT = 1
  rwork[5] = minStep;
  rwork[6] = maxStep;
}

void LsodarOSI::setMaxNstep(integer maxNumberSteps)
{
  _intData[5] = 1; // set IOPT = 1
  iwork[5] = maxNumberSteps;
}

void LsodarOSI::setTol(integer newItol, doublereal newRtol, doublereal newAtol)
{
  _intData[2] = newItol; // itol
  rtol[0] = newRtol; // rtol
  atol[0] = newRtol;  // atol
}

void LsodarOSI::setMaxOrder(integer maxorderNonStiff, integer maxorderStiff)
{
  _intData[5] = 1; // set IOPT = 1
  iwork[7] = maxorderNonStiff;
  iwork[8] = maxorderStiff;
}

void LsodarOSI::updateData()
{
  // Used to update some data (iwork ...) when _intData is modified.
  // Warning: it only checks sizes and possibly reallocate memory, but no values are set.

  unsigned int sizeTol = _intData[0]; // size of rtol, atol ... If itol (_intData[0]) = 1 => scalar else, vector of size neq (_intData[0]).
  //  if(_intData[0]==1) sizeTol = 1;
  //  else sizeTol = _intData[0];

  rtol.reset(new doublereal[sizeTol]) ;    // rtol, relative tolerance

  atol.reset(new doublereal[sizeTol]) ;  // atol, absolute tolerance
  for(unsigned int i = 0; i < sizeTol; i++)
  {
    atol[i] = 0.0;
  }



  iwork.reset(new integer[_intData[7]]);
  for(int i = 0; i < _intData[7]; i++) iwork[i] = 0;

  rwork.reset(new doublereal[_intData[6]]);
  for(int i = 0; i < _intData[6]; i++) rwork[i] = 0.0;

  jroot.reset(new integer[_intData[1]]);
  for(int i = 0; i < _intData[1]; i++) jroot[i] = 0;

}

void LsodarOSI::fillXWork(integer* sizeOfX, doublereal* x)
{
  assert((unsigned int)(*sizeOfX) == _xWork->size() && "LsodarOSI::fillXWork xWork and sizeOfX have different sizes");
  (*_xWork) = x;
}

void LsodarOSI::computeRhs(double t, DynamicalSystemsGraph& DSG0)
{

  DynamicalSystemsGraph::VIterator dsi, dsend;
  for(std11::tie(dsi, dsend) = _dynamicalSystemsGraph->vertices(); dsi != dsend; ++dsi)
  {
    if(!checkOSI(dsi)) continue;
    SP::DynamicalSystem ds = _dynamicalSystemsGraph->bundle(*dsi);

    // compute standard rhs stored in the dynamical system
    ds->computeRhs(t);

    VectorOfVectors& workVectors = *_dynamicalSystemsGraph->properties(*dsi).workVectors;
    Type::Siconos dsType = Type::value(*ds);
    if(dsType == Type::LagrangianLinearTIDS || dsType == Type::LagrangianDS)
    {
      SP::LagrangianDS lds = std11::static_pointer_cast<LagrangianDS> (ds);
      SiconosVector &free=*workVectors[OneStepIntegrator::free];
      // we assume that inverseMass and forces are updated after call of ds->computeRhs(t);
      //lds->computeForces(t);
      free = *lds->forces();
      lds->inverseMass()->PLUForwardBackwardInPlace(free);
    }
    if(_extraAdditionalTerms)
    {
      DynamicalSystemsGraph::VDescriptor dsgVD = DSG0.descriptor(ds);
      _extraAdditionalTerms->addSmoothTerms(DSG0, dsgVD, t, ds->getRhs());
    }
  }
}

void LsodarOSI::computeJacobianRhs(double t, DynamicalSystemsGraph& DSG0)
{

  DynamicalSystemsGraph::VIterator dsi, dsend;
  for(std11::tie(dsi, dsend) = _dynamicalSystemsGraph->vertices(); dsi != dsend; ++dsi)
  {
    if(!checkOSI(dsi)) continue;
    SP::DynamicalSystem ds = _dynamicalSystemsGraph->bundle(*dsi);
    ds->computeJacobianRhsx(t);
    if(_extraAdditionalTerms)
    {
      DynamicalSystemsGraph::VDescriptor dsgVD = DSG0.descriptor(ds);
      _extraAdditionalTerms->addJacobianRhsContribution(DSG0, dsgVD, t, *(ds->jacobianRhsx()));
    }
  }
}

void LsodarOSI::f(integer* sizeOfX, doublereal* time, doublereal* x, doublereal* xdot)
{
  std11::static_pointer_cast<EventDriven>(_simulation)->computef(*this, sizeOfX, time, x, xdot);
}

void LsodarOSI::g(integer* nEq, doublereal*  time, doublereal* x, integer* ng, doublereal* gOut)
{
  std11::static_pointer_cast<EventDriven>(_simulation)->computeg(shared_from_this(), nEq, time, x, ng, gOut);
}

void LsodarOSI::jacobianfx(integer* sizeOfX, doublereal* time, doublereal* x, integer* ml, integer* mu,  doublereal* jacob, integer* nrowpd)
{
  std11::static_pointer_cast<EventDriven>(_simulation)->computeJacobianfx(*this, sizeOfX, time, x, jacob);
}


void LsodarOSI::initializeDynamicalSystem(Model& m, double t, SP::DynamicalSystem ds)
{
  DEBUG_BEGIN("LsodarOSI::initializeDynamicalSystem(Model& m, double t, SP::DynamicalSystem ds)\n");
  VectorOfVectors& workVectors = *_dynamicalSystemsGraph->properties(_dynamicalSystemsGraph->descriptor(ds)).workVectors;

  ds->resetToInitialState();
  
  if(Type::value(*ds) == Type::LagrangianDS ||
      Type::value(*ds) == Type::LagrangianLinearTIDS)
  {
    LagrangianDS& lds = *std11::static_pointer_cast<LagrangianDS>(ds);
    lds.connectToDS(getSizeMem());
    _xWork->insertPtr(lds.q());
    _xWork->insertPtr(lds.velocity());
    workVectors.resize(OneStepIntegrator::work_vector_of_vector_size);
    workVectors[OneStepIntegrator::free].reset(new SiconosVector(lds.dimension()));
    //workMatrices.resize(LagrangianDS::sizeWorkMat);
   
  }
  else
    _xWork->insertPtr(ds->x());
  
  DEBUG_END("LsodarOSI::initializeDynamicalSystem(Model& m, double t, SP::DynamicalSystem ds)\n");
}


void LsodarOSI::initialize(Model& m)
{
  DEBUG_BEGIN("LsodarOSI::initialize(Model& m)\n");
  OneStepIntegrator::initialize(m);
  _xWork.reset(new BlockVector());
  std::string type;
  // initialize xWork with x values of the dynamical systems present in the set.

  DynamicalSystemsGraph::VIterator dsi, dsend;
  for(std11::tie(dsi, dsend) = _dynamicalSystemsGraph->vertices(); dsi != dsend; ++dsi)
  {
    if(!checkOSI(dsi)) continue;
    SP::DynamicalSystem ds = _dynamicalSystemsGraph->bundle(*dsi);
    initializeDynamicalSystem(m, m.t0(),ds);
<<<<<<< HEAD
 
=======
    ds->resetToInitialState();
>>>>>>> 69a1005c
    DEBUG_EXPR(ds->display());
  }
  //   Integer parameters for LSODAROSI are saved in vector intParam.
  //   The link with variable names in opkdmain.f is indicated in comments

  // 1 - Neq; x vector size.
  _intData[0] = _xWork->size();
  _xtmp.reset(new SiconosVector(_xWork->size()));

  // 2 - Ng, number of constraints:
  _intData[1] = std11::static_pointer_cast<EventDriven>(_simulation)->computeSizeOfg();
  // 3 - Itol, itask, iopt
  _intData[2] = 1; // itol, 1 if ATOL is a scalar, else 2 (ATOL array)
  _intData[3] = 1; // itask, an index specifying the task to be performed. 1: normal computation.
  _intData[5] = 0; // iopt: 0 if no optional input else 1.

  // 4 - Istate
  _intData[4] = 1; // istate, an index used for input and output to specify the state of the calculation.
  // On input:
  //                 1: first call for the problem (initializations will be done).
  //                 2: means this is not the first call, and the calculation is to continue normally, with no change in any input
  //                    parameters except possibly TOUT and ITASK.
  //                 3:  means this is not the first call, and the calculation is to continue normally, but with
  //                     a change in input parameters other than TOUT and ITASK.
  // On output:
  //                 1: means nothing was done; TOUT = t and ISTATE = 1 on input.
  //                 2: means the integration was performed successfully, and no roots were found.
  //                 3: means the integration was successful, and one or more roots were found before satisfying the stop condition specified by ITASK. See JROOT.
  //                 <0: error. See table below, in integrate function output message.


  // 5 - lrw, size of rwork
  _intData[6] = 22 + _intData[0] * std::max(16, (int)_intData[0] + 9) + 3 * _intData[1];

  // 6 - liw, size of iwork
  _intData[7] = 20 + _intData[0];

  // 7 - JT, Jacobian type indicator
  _intData[8] = 2;   // jt, Jacobian type indicator.
  //           1 means a user-supplied full (NEQ by NEQ) Jacobian.
  //           2 means an internally generated (difference quotient) full Jacobian (using NEQ extra calls to f per df/dx value).
  //           4 means a user-supplied banded Jacobian.
  //           5 means an internally generated banded Jacobian (using ML+MU+1 extra calls to f per df/dx evaluation).

  // memory allocation for doublereal*, according to _intData values ...
  updateData();

  // set the optional input flags of LSODAROSI to 0
  // LSODAROSI will take the default values

  // Set the flag to generate extra printing at method switches.
  iwork[4] = 0;
  // Set the maximal number of steps for one call
  iwork[5] = 0;
  // set  the maximum number of messages printed (per problem)
  iwork[6] = 0;
  // Set the maximum order to be allowed for the nonstiff (Adams) method
  iwork[7] = 0;
  // Set   the maximum order to be allowed for the stiff  (BDF) method.
  iwork[8] = 0;
  // Set atol and rtol values ...
  rtol[0] = RTOL_DEFAULT ; // rtol
  atol[0] = ATOL_DEFAULT ;  // atol

  // === Error handling in LSODAROSI===

  //   parameters: itol, rtol, atol.
  //   Control vector E = (E(i)) of estimated local errors in y:
  //   max-norm of ( E(i)/EWT(i) )< 1
  //   EWT = (EWT(i)) vector of positive error weights.
  //   The values of RTOL and ATOL should all be non-negative.
  //
  //  ITOL    RTOL       ATOL          EWT(i)
  //   1     scalar     scalar     RTOL*ABS(Y(i)) + ATOL
  //   2     scalar     array      RTOL*ABS(Y(i)) + ATOL(i)
  //   3     array      scalar     RTOL(i)*ABS(Y(i)) + ATOL
  //   4     array      array      RTOL(i)*ABS(Y(i)) + ATOL(i)
  DEBUG_END("LsodarOSI::initialize(Model& m)\n");
}

void LsodarOSI::integrate(double& tinit, double& tend, double& tout, int& istate)
{

  DEBUG_PRINT("LsodarOSI::integrate(double& tinit, double& tend, double& tout, int& istate) with \n");
  DEBUG_PRINTF("tinit = %f, tend= %f, tout = %f, istate = %i\n", tinit, tend,  tout, istate);

  // For details on DLSODAR parameters, see opkdmain.f in externals/odepack
  doublereal tend_DR = tend  ;       // next point where output is desired (different from t!)
  doublereal tinit_DR = tinit;       // current (starting) time

  // === Pointers to function ===
  //  --> definition and initialisation thanks to wrapper:
  global_object = std11::static_pointer_cast<LsodarOSI>(shared_from_this()); // Warning: global object must be initialized to current one before pointers to function initialisation.

  // function to compute the righ-hand side of xdot = f(x,t) + Tu
  fpointer pointerToF = LsodarOSI_f_wrapper;

  // function to compute the Jacobian/x of the rhs.
  jacopointer pointerToJacobianF = LsodarOSI_jacobianf_wrapper; // function to compute the Jacobian/x of the rhs.

  // function to compute the constraints
  gpointer pointerToG;
  pointerToG = LsodarOSI_g_wrapper; // function to compute the constraints

  // === LSODAR CALL ===

  *_xtmp = *_xWork;
  if(istate == 3)
  {
    istate = 1; // restart TEMPORARY
  }

  _intData[4] = istate;

  // call LSODAR to integrate dynamical equation
  CNAME(dlsodar)(pointerToF,
                 &(_intData[0]),
                 _xtmp->getArray(),
                 &tinit_DR,
                 &tend_DR,
                 &(_intData[2]),
                 rtol.get(),
                 atol.get(),
                 &(_intData[3]),
                 &(_intData[4]),
                 &(_intData[5]),
                 rwork.get(),
                 &(_intData[6]),
                 iwork.get(),
                 &(_intData[7]),
                 pointerToJacobianF,
                 &(_intData[8]),
                 pointerToG, &
                 (_intData[1]),
                 jroot.get());

  // jroot: jroot[i] = 1 if g(i) has a root at t, else jroot[i] = 0.

  // === Post ===
  if(_intData[4] < 0)  // if istate < 0 => LSODAROSI failed
  {
    std::cout << "LSodar::integrate(...) failed - Istate = " << _intData[4] <<std::endl;
    std::cout << " -1 means excess work done on this call (perhaps wrong JT, or so small tolerance (ATOL and RTOL), or small maximum number of steps for one call (MXSTEP)). You should increase ATOL or RTOL or increase the MXSTEP" <<std::endl;
    std::cout << " -2 means excess accuracy requested (tolerances too small)." <<std::endl;
    std::cout << " -3 means illegal input detected (see printed message)." <<std::endl;
    std::cout << " -4 means repeated error test failures (check all inputs)." <<std::endl;
    std::cout << " -5 means repeated convergence failures (perhaps bad Jacobian supplied or wrong choice of JT or tolerances)." <<std::endl;
    std::cout << " -6 means error weight became zero during problem. (Solution component i vanished, and ATOL or ATOL(i) = 0.)" <<std::endl;
    std::cout << " -7 means work space insufficient to finish (see messages)." <<std::endl;
    RuntimeException::selfThrow("LsodarOSI, integration failed");
  }

  *_xWork = *_xtmp;
  istate = _intData[4];
  tout  = tinit_DR; // real ouput time
  tend  = tend_DR; // necessary for next start of DLSODAR


  if(istate == 3)
  {
    //      std:: std::cout << "ok\n";
    assert(true);
  }
  // Update counters
  count_NST = iwork[10];
  count_NFE = iwork[11];
  //  tinit = tinit_DR;
}


void LsodarOSI::updateState(const unsigned int level)
{
  // Compute all required (ie time-dependent) data for the DS of the OSI.

  DynamicalSystemsGraph::VIterator dsi, dsend;
  if(level == 1)  // ie impact case: compute velocity
  {
    for(std11::tie(dsi, dsend) = _dynamicalSystemsGraph->vertices(); dsi != dsend; ++dsi)
    {
      if(!checkOSI(dsi)) continue;
      SP::LagrangianDS lds = std11::static_pointer_cast<LagrangianDS>(_dynamicalSystemsGraph->bundle(*dsi));
      lds->computePostImpactVelocity();
    }
  }
  else if(level == 2)
  {
    double time = _simulation->nextTime();
    for(std11::tie(dsi, dsend) = _dynamicalSystemsGraph->vertices(); dsi != dsend; ++dsi)
    {
      if(!checkOSI(dsi)) continue;
      {
        SP::DynamicalSystem ds = _dynamicalSystemsGraph->bundle(*dsi);
        ds->update(time);
      }
    }
  }
  else RuntimeException::selfThrow("LsodarOSI::updateState(index), index is out of range. Index = " + level);
}

struct LsodarOSI::_NSLEffectOnFreeOutput : public SiconosVisitor
{
  using SiconosVisitor::visit;

  OneStepNSProblem * _osnsp;
  SP::Interaction _inter;

  _NSLEffectOnFreeOutput(OneStepNSProblem *p, SP::Interaction inter) :
    _osnsp(p), _inter(inter) {};

  void visit(const NewtonImpactNSL& nslaw)
  {
    double e;
    e = nslaw.e();
    Index subCoord(4);
    subCoord[0] = 0;
    subCoord[1] = _inter->nonSmoothLaw()->size();
    subCoord[2] = 0;
    subCoord[3] = subCoord[1];
    subscal(e, *_inter->yOld(_osnsp->inputOutputLevel()), *(_inter->yForNSsolver()), subCoord, false); // q = q + e * q
  }

  // visit function added by Son (9/11/2010)
  void visit(const MultipleImpactNSL& nslaw)
  {
    ;
  }
  // note : no NewtonImpactFrictionNSL
};


void LsodarOSI::computeFreeOutput(InteractionsGraph::VDescriptor& vertex_inter, OneStepNSProblem* osnsp)
{
  SP::OneStepNSProblems  allOSNS  = _simulation->oneStepNSProblems();
  SP::InteractionsGraph indexSet = osnsp->simulation()->indexSet(osnsp->indexSetLevel());
  SP::Interaction inter = indexSet->bundle(vertex_inter);

  VectorOfBlockVectors& DSlink = *indexSet->properties(vertex_inter).DSlink;
  // Get relation and non smooth law types
  RELATION::TYPES relationType = inter->relation()->getType();
  RELATION::SUBTYPES relationSubType = inter->relation()->getSubType();
  unsigned int sizeY = inter->nonSmoothLaw()->size();

  unsigned int relativePosition = 0;
  SP::Interaction mainInteraction = inter;
  Index coord(8);
  coord[0] = relativePosition;
  coord[1] = relativePosition + sizeY;
  coord[2] = 0;
  coord[4] = 0;
  coord[6] = 0;
  coord[7] = sizeY;
  SP::SiconosMatrix  C;
  //   SP::SiconosMatrix  D;
  //   SP::SiconosMatrix  F;
  SiconosVector& yForNSsolver = *inter->yForNSsolver();
  SP::BlockVector Xfree;


  // All of these values should be stored in the node corrseponding to the Interactionwhen a MoreauJeanOSI scheme is used.

  /* V.A. 10/10/2010
       * Following the type of OSNS  we need to retrieve the velocity or the acceleration
       * This tricks is not very nice but for the moment the OSNS do not known if
       * it is in accelaration of not
       */

  //SP::OneStepNSProblems  allOSNS  = _simulation->oneStepNSProblems();
  if(((*allOSNS)[SICONOS_OSNSP_ED_SMOOTH_ACC]).get() == osnsp)
  {
    if(relationType == Lagrangian)
    {
      Xfree = DSlink[LagrangianR::xfree];
    }
    // else if  (relationType == NewtonEuler)
    // {
    //   Xfree = inter->data(NewtonEulerR::free);
    // }
    assert(Xfree);
    //        std::cout << "Computeqblock Xfree (Gamma)========" << std::endl;
    //       Xfree->display();
  }
  else  if(((*allOSNS)[SICONOS_OSNSP_ED_IMPACT]).get() == osnsp)
  {
    Xfree = DSlink[LagrangianR::q1];
    //        std::cout << "Computeqblock Xfree (Velocity)========" << std::endl;
    //       Xfree->display();

  }
  else
    RuntimeException::selfThrow(" computeqBlock for Event Event-driven is wrong ");

  if(relationType == Lagrangian)
  {
    C = mainInteraction->relation()->C();
    if(C)
    {
      assert(Xfree);

      coord[3] = C->size(1);
      coord[5] = C->size(1);

      subprod(*C, *Xfree, yForNSsolver, coord, true);
    }

    SP::SiconosMatrix ID(new SimpleMatrix(sizeY, sizeY));
    ID->eye();

    Index xcoord(8);
    xcoord[0] = 0;
    xcoord[1] = sizeY;
    xcoord[2] = 0;
    xcoord[3] = sizeY;
    xcoord[4] = 0;
    xcoord[5] = sizeY;
    xcoord[6] = 0;
    xcoord[7] = sizeY;
    // For the relation of type LagrangianRheonomousR
    if(relationSubType == RheonomousR)
    {
      if(((*allOSNS)[SICONOS_OSNSP_ED_SMOOTH_ACC]).get() == osnsp)
      {
        RuntimeException::selfThrow("LsodarOSI::computeFreeOutput not yet implemented for LCP at acceleration level with LagrangianRheonomousR");
      }
      else if(((*allOSNS)[SICONOS_OSNSP_TS_VELOCITY]).get() == osnsp)
      {
        SiconosVector q = *DSlink[LagrangianR::q0];
        SiconosVector z = *DSlink[LagrangianR::z];

        std11::static_pointer_cast<LagrangianRheonomousR>(inter->relation())->computehDot(simulation()->getTkp1(), q, z);
        *DSlink[LagrangianR::z] = z;
        subprod(*ID, *(std11::static_pointer_cast<LagrangianRheonomousR>(inter->relation())->hDot()), yForNSsolver, xcoord, false); // y += hDot
      }
      else
        RuntimeException::selfThrow("LsodarOSI::computeFreeOutput not implemented for SICONOS_OSNSP ");
    }
    // For the relation of type LagrangianScleronomousR
    if(relationSubType == ScleronomousR)
    {
      if(((*allOSNS)[SICONOS_OSNSP_ED_SMOOTH_ACC]).get() == osnsp)
      {
        std11::static_pointer_cast<LagrangianScleronomousR>(inter->relation())->computedotjacqhXqdot(simulation()->getTkp1(), *inter, DSlink);
        subprod(*ID, *(std11::static_pointer_cast<LagrangianScleronomousR>(inter->relation())->dotjacqhXqdot()), yForNSsolver, xcoord, false); // y += NonLinearPart
      }
    }
  }
  else
    RuntimeException::selfThrow("LsodarOSI::computeFreeOutput not yet implemented for Relation of type " + relationType);
  if(((*allOSNS)[SICONOS_OSNSP_ED_IMPACT]).get() == osnsp)
  {
    if(inter->relation()->getType() == Lagrangian || inter->relation()->getType() == NewtonEuler)
    {
      SP::SiconosVisitor nslEffectOnFreeOutput(new _NSLEffectOnFreeOutput(osnsp, inter));
      inter->nonSmoothLaw()->accept(*nslEffectOnFreeOutput);
    }
  }

}
void LsodarOSI::display()
{
  OneStepIntegrator::display();
  std::cout << " --- > LsodarOSI specific values: " <<std::endl;
  std::cout << "Number of equations: " << _intData[0] <<std::endl;
  std::cout << "Number of constraints: " << _intData[1] <<std::endl;
  std::cout << "itol, itask, istate, iopt, lrw, liw, jt: (for details on what are these variables see opkdmain.f)" <<std::endl;
  std::cout << _intData[2] << ", " << _intData[3] << ", " << _intData[4] << ", " << _intData[5] << ", " << _intData[6]  << ", " << _intData[7]  << ", " << _intData[8] <<std::endl;
  std::cout << "====================================" <<std::endl;
}<|MERGE_RESOLUTION|>--- conflicted
+++ resolved
@@ -269,12 +269,7 @@
     if(!checkOSI(dsi)) continue;
     SP::DynamicalSystem ds = _dynamicalSystemsGraph->bundle(*dsi);
     initializeDynamicalSystem(m, m.t0(),ds);
-<<<<<<< HEAD
- 
-=======
     ds->resetToInitialState();
->>>>>>> 69a1005c
-    DEBUG_EXPR(ds->display());
   }
   //   Integer parameters for LSODAROSI are saved in vector intParam.
   //   The link with variable names in opkdmain.f is indicated in comments

--- conflicted
+++ resolved
@@ -635,14 +635,8 @@
     updateState();
     if (!_skip_last_updateOutput)
       updateOutput();
-
-<<<<<<< HEAD
-    if(hasNSProblems)
-      saveYandLambdaInOldVariables();
-=======
     hasNSProblems = (!_allNSProblems->empty()) ? true : false;
 
->>>>>>> bd51af79
   }
 
   else if(_newtonOptions == SICONOS_TS_NONLINEAR)
@@ -683,7 +677,7 @@
 
       updateInput();
       updateState();
-      
+
       // -- VA 01/07/2021
       // The fact that we compute _isNewtonConverge after is a bit curious,
       // it seems related to the fact that we do not compute at the beginning
@@ -695,8 +689,6 @@
         updateOutput();
       }
       _isNewtonConverge = newtonCheckConvergence(criterion);
-      
-
 
       displayNewtonConvergenceInTheLoop();
     } // End of the Newton Loop

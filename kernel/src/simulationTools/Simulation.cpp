/* Siconos is a program dedicated to modeling, simulation and control
 * of non smooth dynamical systems.
 *
 * Copyright 2016 INRIA.
 *
 * Licensed under the Apache License, Version 2.0 (the "License");
 * you may not use this file except in compliance with the License.
 * You may obtain a copy of the License at
 *
 * http://www.apache.org/licenses/LICENSE-2.0
 *
 * Unless required by applicable law or agreed to in writing, software
 * distributed under the License is distributed on an "AS IS" BASIS,
 * WITHOUT WARRANTIES OR CONDITIONS OF ANY KIND, either express or implied.
 * See the License for the specific language governing permissions and
 * limitations under the License.
*/
#include "Simulation.hpp"
#include "EventDriven.hpp"
#include "DynamicalSystem.hpp"
#include "NonSmoothDynamicalSystem.hpp"
#include "Topology.hpp"
#include "Interaction.hpp"
#include "Relation.hpp"
#include "EventsManager.hpp"
#include "LagrangianDS.hpp"

// One Step Integrators
#include "OneStepIntegrator.hpp"

// One Step Non Smooth Problems
#include "LCP.hpp"
#include "QP.hpp"
#include "Relay.hpp"
#include "NonSmoothLaw.hpp"
#include "TypeName.hpp"
// for Debug
//#define DEBUG_BEGIN_END_ONLY
// #define DEBUG_NOCOLOR
// #define DEBUG_STDOUT
// #define DEBUG_MESSAGES
#include <debug.h>
#include <fstream>

// --- Constructor with a TimeDiscretisation (and thus a NonSmoothDynamicalSystem) and an
// --- id ---
Simulation::Simulation(SP::NonSmoothDynamicalSystem nsds, SP::TimeDiscretisation td):
  _name("unnamed"), _tinit(0.0), _tend(0.0), _tout(0.0),
  _nsds(nsds),
  _numberOfIndexSets(0),
  _tolerance(DEFAULT_TOLERANCE), _printStat(false),
  _staticLevels(false),_isInitialized(false)
{
  if (!td)
    RuntimeException::selfThrow("Simulation constructor - timeDiscretisation == NULL.");
  _useRelativeConvergenceCriterion = false;
  _relativeConvergenceCriterionHeld = false;
  _relativeConvergenceTol = 10e-3;

  // === indexSets will be updated during initialize() call ===

  _allOSI.reset(new OSISet());
  _allNSProblems.reset(new OneStepNSProblems());
  _eventsManager.reset(new EventsManager(td)); //

  _nsdsChangeLogPosition = nsds->changeLog().begin();
}



// --- Constructor with a TimeDiscretisation (and thus a Model) and an
// --- id ---
Simulation::Simulation(SP::TimeDiscretisation td):
  _name("unnamed"), _tinit(0.0), _tend(0.0), _tout(0.0),
  _numberOfIndexSets(0),
  _tolerance(DEFAULT_TOLERANCE), _printStat(false),
  _staticLevels(false),_isInitialized(false)
{
  if (!td)
    RuntimeException::selfThrow("Simulation constructor - timeDiscretisation == NULL.");
  _useRelativeConvergenceCriterion = false;
  _relativeConvergenceCriterionHeld = false;
  _relativeConvergenceTol = 10e-3;

  // === indexSets will be updated during initialize() call ===

  _allOSI.reset(new OSISet());
  _allNSProblems.reset(new OneStepNSProblems());
  _eventsManager.reset(new EventsManager(td)); //
}

// --- Destructor ---
Simulation::~Simulation()
{
  clear();
  // -> see shared ressources for this
  if (statOut.is_open()) statOut.close();
}

double Simulation::getTk() const
{
  return _eventsManager->getTk();
}

double Simulation::getTkp1() const
{
  return _eventsManager->getTkp1();
}

double Simulation::getTkp2() const
{
  return _eventsManager->getTkp2();
}

double Simulation::currentTimeStep() const
{
  return _eventsManager->currentTimeStep();
}

double Simulation::startingTime() const
{
  return _eventsManager->startingTime();
}

double Simulation::nextTime() const
{
  return _eventsManager->nextTime();
}

bool Simulation::hasNextEvent() const
{
  return _eventsManager->hasNextEvent();
}


// clear all maps to break shared_ptr cycle
void Simulation::clear()
{
  if (_allOSI)
  {
    _allOSI->clear();
  }
  if (_allNSProblems)
  {
    _allNSProblems->clear();
  }
}

// Getters/setters

void Simulation::insertIntegrator(SP::OneStepIntegrator osi)
{
  _allOSI->insert(osi);
}

void Simulation::associate(SP::OneStepIntegrator osi, SP::DynamicalSystem ds)
{
  _allOSI->insert(osi);

  _OSIDSmap[osi].push_back(ds);

}

SP::InteractionsGraph Simulation::indexSet(unsigned int i)
{
  return _nsds->topology()->indexSet(i) ;
}

SP::OneStepNSProblem Simulation::oneStepNSProblem(int Id)
{
  if (!(*_allNSProblems)[Id])
    RuntimeException::selfThrow("Simulation - oneStepNSProblem(Id) - The One Step NS Problem is not in the simulation.");

  return (*_allNSProblems)[Id];
}

void Simulation::updateIndexSets()
{

  DEBUG_BEGIN("Simulation::updateIndexSets()\n");
  // update I0 indices
  unsigned int nindexsets = _nsds->topology()->indexSetsSize();

  DEBUG_PRINTF("  nindexsets = %d\n", nindexsets   );
  if (nindexsets > 1)
  {
    for (unsigned int i = 1; i < nindexsets ; ++i)
    {
      updateIndexSet(i);
      _nsds->topology()->indexSet(i)->update_vertices_indices();
      _nsds->topology()->indexSet(i)->update_edges_indices();
    }
  }
  DEBUG_END("Simulation::updateIndexSets()\n");

}

void Simulation::insertNonSmoothProblem(SP::OneStepNSProblem osns, int Id)
{
  if (_allNSProblems->size() > 0 && ((*_allNSProblems)[Id]))
    RuntimeException::selfThrow("Simulation - insertNonSmoothProblem(osns), trying to insert a OSNSP already existing. ");
  (*_allNSProblems)[Id] = osns;

}
void Simulation::initialize()
{
  DEBUG_BEGIN("Simulation::initialize()\n");

<<<<<<< HEAD
  // 1-  OneStepIntegrators initialization ===
  // we set the simulation pointer and the graph of DS in osi
  
=======
  // === OneStepIntegrators initialization ===
>>>>>>> 8ee44dfe
  for (OSIIterator itosi = _allOSI->begin();
       itosi != _allOSI->end(); ++itosi)
  {
    (*itosi)->setSimulationPtr(shared_from_this());
    // a subgraph has to be implemented.
    (*itosi)->setDynamicalSystemsGraph(_nsds->topology()->dSG(0));
  }

<<<<<<< HEAD


  // 2 - we set the osi of DS that ha been defined through associate(ds,osi)
=======
>>>>>>> 8ee44dfe
  std::map< SP::OneStepIntegrator, std::list<SP::DynamicalSystem> >::iterator  it;
  std::list<SP::DynamicalSystem> ::iterator  itlist;
  for ( it = _OSIDSmap.begin();  it !=_OSIDSmap.end(); ++it)
  {
    for ( itlist = it->second.begin();  itlist !=it->second.end(); ++itlist)
    {
      SP::DynamicalSystem ds =  *itlist;
      SP::OneStepIntegrator osi =it->first;

      _nsds->topology()->setOSI( ds , osi);
      osi->initializeDynamicalSystem(getTk(),ds );
    }
    it->second.clear();
  }
<<<<<<< HEAD
  
  // 3 - we call the initialize for ds and interaction if the version of the nsds has changed
  if (_nsds->version() != _nsdsVersion)
  {
    DynamicalSystemsGraph::VIterator dsi, dsend;
    SP::DynamicalSystemsGraph DSG = _nsds->topology()->dSG(0);
    for (std11::tie(dsi, dsend) = DSG->vertices(); dsi != dsend; ++dsi)
=======

  SP::DynamicalSystemsGraph DSG = _nsds->topology()->dSG(0);
  std::list<NonSmoothDynamicalSystem::Changes>::const_iterator itc = _nsdsChangeLogPosition ;
  itc++;
  while(itc != _nsds->changeLog().end())
  {
    const NonSmoothDynamicalSystem::Changes& changes = *itc;
    itc++;
    if (changes.typeOfChange == NonSmoothDynamicalSystem::addDynamicalSystem)
>>>>>>> 8ee44dfe
    {
      SP::DynamicalSystem ds = changes.ds;
      if (!DSG->properties(DSG->descriptor(ds)).osi)
      {
        SP::OneStepIntegrator osi_default = *_allOSI->begin();

        _nsds->topology()->setOSI(ds, osi_default);

        if (_allOSI->size() > 1)
        {
          std::cout << "Warning. The simulation has multiple OneStepIntegrators "
            "(OSI) but the DS number " << ds->number() << " is not assigned to an "
            "OSI. We assign the following OSI to this DS." << std::endl;
        }
        DEBUG_EXPR(ds->display(););
        osi_default->initializeDynamicalSystem(getTk(),ds);
<<<<<<< HEAD
        DEBUG_EXPR(ds->display(););
=======
>>>>>>> 8ee44dfe
      }
    }
    else if (changes.typeOfChange == NonSmoothDynamicalSystem::addInteraction)
    {
<<<<<<< HEAD
      InteractionProperties& interProp = indexSet0->properties(*ui);

      if (!interProp.workVectors)
      {
        SP::Interaction inter = indexSet0->bundle(*ui);
        initializeInteraction(getTk(), inter);

      }
    }
  }


  // 4 - we finalize the initialization of osi

  
=======
      SP::Interaction inter = changes.i;
      initializeInteraction(getTk(), inter);
    }
  }

>>>>>>> 8ee44dfe
  // symmetry in indexSets Do we need it ?
  _nsds->topology()->setProperties();

  // === OneStepIntegrators initialization ===
  for (OSIIterator itosi = _allOSI->begin();
       itosi != _allOSI->end(); ++itosi)
  {
    if (!(*itosi)->isInitialized()){
      (*itosi)->initialize();
<<<<<<< HEAD


=======
>>>>>>> 8ee44dfe
      _numberOfIndexSets = std::max<int>((*itosi)->numberOfIndexSets(), _numberOfIndexSets);
    }
  }

<<<<<<< HEAD



=======
>>>>>>> 8ee44dfe
  SP::Topology topo = _nsds->topology();
  unsigned int indxSize = topo->indexSetsSize();
  assert (_numberOfIndexSets >0);
  if ((indxSize == LEVELMAX) || (indxSize < _numberOfIndexSets ))
  {
    topo->indexSetsResize(_numberOfIndexSets);
    // Init if the size has changed
    for (unsigned int i = indxSize; i < topo->indexSetsSize(); i++) // ++i ???
      topo->resetIndexSetPtr(i);
  }


  if(!_isInitialized)
  {

    _T = _nsds->finalT();

    // === Events manager initialization ===
    _eventsManager->initialize(_T);
    _tinit = _eventsManager->startingTime();

<<<<<<< HEAD



=======
>>>>>>> 8ee44dfe
    // Initialize OneStepNSProblem(s). Depends on the type of simulation.
    // Warning FP : must be done in any case, even if the interactions set
    // is empty.
    initOSNS();

    // Process events at time _tinit. Useful to save values in memories
    // for example.  Warning: can not be called during
    // eventsManager->initialize, because it needs the initialization of
    // OSI, OSNS ...
    _eventsManager->preUpdate(*this);

    _tend =  _eventsManager->nextTime();

    // End of initialize:

    //  - all OSI and OSNS (ie DS and Interactions) states are computed
    //  - for time _tinit and saved into memories.
    //  - Sensors or related objects are updated for t=_tinit.
    //  - current time of the model is equal to t1, time of the first
    //  - event after _tinit.
    //  - currentEvent of the simu. corresponds to _tinit and nextEvent
    //  - to _tend.

    _isInitialized = true;
  }
<<<<<<< HEAD
=======

>>>>>>> 8ee44dfe


  DEBUG_END("Simulation::initialize()\n");
}

void Simulation::initializeInteraction(double time, SP::Interaction inter)
{
  DEBUG_BEGIN("Simulation::initializeInteraction(double time, SP::Interaction inter)\n");
  // Get the interaction properties from the topology for initialization.
  SP::InteractionsGraph indexSet0 = _nsds->topology()->indexSet0();
  InteractionsGraph::VDescriptor ui = indexSet0->descriptor(inter);

  // This calls computeOutput() and initializes qMemory and q_k.
  DynamicalSystemsGraph &DSG = *_nsds->topology()->dSG(0);

  //SP::OneStepIntegrator osi = indexSet0->properties(ui).osi;
  SP::DynamicalSystem ds1;
  SP::DynamicalSystem ds2;
  // --- Get the dynamical system(s) (edge(s)) connected to the current interaction (vertex) ---
  if (indexSet0->properties(ui).source != indexSet0->properties(ui).target)
  {
    DEBUG_PRINT("a two DS Interaction\n");
    ds1 = indexSet0->properties(ui).source;
    ds2 = indexSet0->properties(ui).target;
  }
  else
  {
    DEBUG_PRINT("a single DS Interaction\n");
    ds1 = indexSet0->properties(ui).source;
    ds2 = ds1;
    // \warning this looks like some debug code, but it gets executed even with NDEBUG.
    // may be compiler does something smarter, but still it should be rewritten. --xhub
    InteractionsGraph::OEIterator oei, oeiend;
    for (std11::tie(oei, oeiend) = indexSet0->out_edges(ui);
         oei != oeiend; ++oei)
    {
      // note : at most 4 edges
      ds2 = indexSet0->bundle(*oei);
      if (ds2 != ds1)
      {
        assert(false);
        break;
      }
    }
  }
  assert(ds1);
  assert(ds2);

  OneStepIntegrator& osi1 = *DSG.properties(DSG.descriptor(ds1)).osi;
  OneStepIntegrator& osi2 = *DSG.properties(DSG.descriptor(ds2)).osi;

  InteractionProperties& i_prop = indexSet0->properties(ui);
  if (&osi1 == &osi2 )
    {
      osi1.fillDSLinks(*inter, i_prop,  DSG);
      osi1.update_interaction_output(*inter, time, i_prop);
    }
  else
    {
      osi1.fillDSLinks(*inter, i_prop,  DSG);
      osi1.update_interaction_output(*inter, time, i_prop);
      osi2.fillDSLinks(*inter, i_prop,  DSG);
      osi2.update_interaction_output(*inter, time, i_prop);
    }
  DEBUG_END("Simulation::initializeInteraction(double time, SP::Interaction inter)\n");
}



int Simulation::computeOneStepNSProblem(int Id)
{
  DEBUG_BEGIN("Simulation::computeOneStepNSProblem(int Id)\n");
  DEBUG_PRINTF("with Id = %i\n", Id);

  if (!(*_allNSProblems)[Id])
    RuntimeException::selfThrow("Simulation - computeOneStepNSProblem, OneStepNSProblem == NULL, Id: " + Id);

  // Before compute, inform all OSNSs if topology has changed
  if (_nsds->topology()->hasChanged())
  {
    for (OSNSIterator itOsns = _allNSProblems->begin();
         itOsns != _allNSProblems->end(); ++itOsns)
    {
      (*itOsns)->setHasBeenUpdated(false);
    }
  }

  DEBUG_END("Simulation::computeOneStepNSProblem(int Id)\n");
  return (*_allNSProblems)[Id]->compute(nextTime());
}


SP::SiconosVector Simulation::y(unsigned int level, unsigned int coor)
{
  // return output(level) (ie with y[level]) for all Interactions.
  // assert(level>=0);

  DEBUG_BEGIN("Simulation::output(unsigned int level, unsigned int coor)\n");
  DEBUG_PRINTF("with level = %i and coor = %i \n", level,coor);

  InteractionsGraph::VIterator ui, uiend;
  SP::Interaction inter;
  SP::InteractionsGraph indexSet0 = _nsds->topology()->indexSet0();

  SP::SiconosVector y (new SiconosVector (_nsds->topology()->indexSet0()->size() ));
  int i=0;
  for (std11::tie(ui, uiend) = indexSet0->vertices(); ui != uiend; ++ui)
  {
    inter = indexSet0->bundle(*ui);
    assert(inter->lowerLevelForOutput() <= level);
    assert(inter->upperLevelForOutput() >= level);
    y->setValue(i,inter->y(level)->getValue(coor));
    i++;
  }
  DEBUG_END("Simulation::output(unsigned int level, unsigned int coor)\n");
  return y;
}

SP::SiconosVector Simulation::lambda(unsigned int level, unsigned int coor)
{
  // return input(level) (ie with lambda[level]) for all Interactions.
  // assert(level>=0);

  DEBUG_BEGIN("Simulation::input(unsigned int level, unsigned int coor)\n");
  DEBUG_PRINTF("with level = %i and coor = %i \n", level,coor);

  InteractionsGraph::VIterator ui, uiend;
  SP::Interaction inter;
  SP::InteractionsGraph indexSet0 = _nsds->topology()->indexSet0();

  SP::SiconosVector lambda (new SiconosVector (_nsds->topology()->indexSet0()->size() ));
  int i=0;
  for (std11::tie(ui, uiend) = indexSet0->vertices(); ui != uiend; ++ui)
  {
    inter = indexSet0->bundle(*ui);
    assert(inter->lowerLevelForOutput() <= level);
    assert(inter->upperLevelForOutput() >= level);
    lambda->setValue(i,inter->lambda(level)->getValue(coor));
    i++;
  }
  DEBUG_END("Simulation::input(unsigned int level, unsigned int coor)\n");
  return lambda;
}


void Simulation::run()
{
  unsigned int count = 0; // events counter.

  std::cout << " ==== Start of " << Type::name(*this) << " simulation - This may take a while ... ====" <<std::endl;
  while (hasNextEvent())
  {
    advanceToEvent();
    processEvents();
    count++;
  }
  std::cout << "===== End of " << Type::name(*this) << " simulation. " << count << " events have been processed. ==== " <<std::endl;
}

void Simulation::processEvents()
{
  _eventsManager->processEvents(*this);

  if (_eventsManager->hasNextEvent())
  {
    // For TimeStepping Scheme, need to update IndexSets, but not for EventDriven scheme
    if (Type::value(*this) != Type::EventDriven)
    {
      updateIndexSets();
    }
  }
}


void Simulation::updateT(double T)
{
  _T = T;
  _eventsManager->updateT(T);
}


void Simulation::link(SP::Interaction inter,
                      SP::DynamicalSystem ds1,
                      SP::DynamicalSystem ds2)
{
  DEBUG_PRINTF("link interaction : %d\n", inter->number());

  nonSmoothDynamicalSystem()->link(inter, ds1, ds2);

  initializeInteraction(nextTime(), inter);

  _linkOrUnlink = true;
}

void Simulation::unlink(SP::Interaction inter)
{
  nonSmoothDynamicalSystem()->removeInteraction(inter);
  _linkOrUnlink = true;
}

void Simulation::updateInteractions()
{
  // Update interactions if a manager was provided
  if (_interman)
    _interman->updateInteractions(shared_from_this());

  if (_linkOrUnlink) {
    initOSNS();

    // Since initOSNS calls updateIndexSets() which resets the
    // topology->hasChanged() flag, it must be specified explicitly.
    // Otherwise OneStepNSProblem may fail to update its matrices.
    _nsds->topology()->setHasChanged(true);
    _linkOrUnlink = false;
  }
}

void Simulation::updateInteractionsNewtonIteration()
{
  // Update interactions if a manager was provided
  if (_interman)
    _interman->updateInteractionsNewtonIteration(shared_from_this());

  if (_linkOrUnlink) {
    initOSNS();

    // Since initOSNS calls updateIndexSets() which resets the
    // topology->hasChanged() flag, it must be specified explicitly.
    // Otherwise OneStepNSProblem may fail to update its matrices.
    _nsds->topology()->setHasChanged(true);
    _linkOrUnlink = false;
  }
}

void Simulation::updateInput(unsigned int)
{
  DEBUG_BEGIN("Simulation::updateInput()\n");
  OSIIterator itOSI;
  // 1 - compute input (lambda -> r)
  if (!_allNSProblems->empty())
  {
    for (itOSI = _allOSI->begin(); itOSI != _allOSI->end() ; ++itOSI)
      (*itOSI)->updateInput(nextTime());
    //_nsds->updateInput(nextTime(),levelInput);
  }
  DEBUG_END("Simulation::updateInput()\n");
}

void Simulation::updateState(unsigned int)
{
  DEBUG_BEGIN("Simulation::updateState()\n");
  OSIIterator itOSI;
  // 2 - compute state for each dynamical system
  for (itOSI = _allOSI->begin(); itOSI != _allOSI->end() ; ++itOSI)
    (*itOSI)->updateState();

  DEBUG_END("Simulation::updateState()\n");
}

void Simulation::updateOutput(unsigned int)
{
  DEBUG_BEGIN("Simulation::updateOutput()\n");

  // 3 - compute output ( x ... -> y)
  if (!_allNSProblems->empty())
  {
    OSIIterator itOSI;
    for (itOSI = _allOSI->begin(); itOSI != _allOSI->end() ; ++itOSI)
      (*itOSI)->updateOutput(nextTime());
  }
  DEBUG_END("Simulation::updateOutput()\n");
}

// void Simulation::prepareIntegratorForDS(SP::OneStepIntegrator osi,
//                                         SP::DynamicalSystem ds,
//                                         SP::Model m, double time)
// {
//   assert(m && m->nonSmoothDynamicalSystem() && "Simulation::prepareIntegratorForDS requires a Model with an NSDS.");

//   /*
//    * Steps to be accomplished when adding a DS to a Model and
//    * Simulation:
//    *
//    * 1. Add the DS to model->_nsds (Model::insertDynamicalSystem(ds))
//    *    (assumed done before this function is called, everything else
//    *    done in this function)
//    *
//    * 2. Add the OSI to simulation->_allOSI (Simulation::insertIntegrator)
//    *
//    * 3. Assign the OSI to the DS via the pointer in
//    *   _nsds->_topology->_DSG properties for the DS (setOSI).  Since
//    *   _nsds is not necessarily available yet, so take it from Model.
//    *
//    * 4. If Simulation already initialized, then DS work vectors in
//    *    _dynamicalSystemsGraph properties for the DS must be
//    *    initialized (OSI::initializeDynamicalSystem), otherwise it will
//    *    be called later during Simulation::initialize().
//   */

//   // Keep OSI in the set, no effect if already present.
//   insertIntegrator(osi);

//   // Associate the OSI to the DS in the topology.
//   m->nonSmoothDynamicalSystem()->topology()->setOSI(ds, osi);

//   // Prepare work vectors, etc.
//   // If OSI has no DSG yet, assume DS will be initialized later.
//   // (Typically, during Simulation::initialize())
//   if (osi->dynamicalSystemsGraph())
//     osi->initializeDynamicalSystem(*m, time, ds);
// }<|MERGE_RESOLUTION|>--- conflicted
+++ resolved
@@ -206,13 +206,9 @@
 {
   DEBUG_BEGIN("Simulation::initialize()\n");
 
-<<<<<<< HEAD
   // 1-  OneStepIntegrators initialization ===
   // we set the simulation pointer and the graph of DS in osi
-  
-=======
-  // === OneStepIntegrators initialization ===
->>>>>>> 8ee44dfe
+
   for (OSIIterator itosi = _allOSI->begin();
        itosi != _allOSI->end(); ++itosi)
   {
@@ -221,12 +217,8 @@
     (*itosi)->setDynamicalSystemsGraph(_nsds->topology()->dSG(0));
   }
 
-<<<<<<< HEAD
-
-
   // 2 - we set the osi of DS that ha been defined through associate(ds,osi)
-=======
->>>>>>> 8ee44dfe
+
   std::map< SP::OneStepIntegrator, std::list<SP::DynamicalSystem> >::iterator  it;
   std::list<SP::DynamicalSystem> ::iterator  itlist;
   for ( it = _OSIDSmap.begin();  it !=_OSIDSmap.end(); ++it)
@@ -241,15 +233,6 @@
     }
     it->second.clear();
   }
-<<<<<<< HEAD
-  
-  // 3 - we call the initialize for ds and interaction if the version of the nsds has changed
-  if (_nsds->version() != _nsdsVersion)
-  {
-    DynamicalSystemsGraph::VIterator dsi, dsend;
-    SP::DynamicalSystemsGraph DSG = _nsds->topology()->dSG(0);
-    for (std11::tie(dsi, dsend) = DSG->vertices(); dsi != dsend; ++dsi)
-=======
 
   SP::DynamicalSystemsGraph DSG = _nsds->topology()->dSG(0);
   std::list<NonSmoothDynamicalSystem::Changes>::const_iterator itc = _nsdsChangeLogPosition ;
@@ -259,7 +242,6 @@
     const NonSmoothDynamicalSystem::Changes& changes = *itc;
     itc++;
     if (changes.typeOfChange == NonSmoothDynamicalSystem::addDynamicalSystem)
->>>>>>> 8ee44dfe
     {
       SP::DynamicalSystem ds = changes.ds;
       if (!DSG->properties(DSG->descriptor(ds)).osi)
@@ -276,15 +258,11 @@
         }
         DEBUG_EXPR(ds->display(););
         osi_default->initializeDynamicalSystem(getTk(),ds);
-<<<<<<< HEAD
         DEBUG_EXPR(ds->display(););
-=======
->>>>>>> 8ee44dfe
       }
     }
     else if (changes.typeOfChange == NonSmoothDynamicalSystem::addInteraction)
     {
-<<<<<<< HEAD
       InteractionProperties& interProp = indexSet0->properties(*ui);
 
       if (!interProp.workVectors)
@@ -299,14 +277,6 @@
 
   // 4 - we finalize the initialization of osi
 
-  
-=======
-      SP::Interaction inter = changes.i;
-      initializeInteraction(getTk(), inter);
-    }
-  }
-
->>>>>>> 8ee44dfe
   // symmetry in indexSets Do we need it ?
   _nsds->topology()->setProperties();
 
@@ -316,21 +286,11 @@
   {
     if (!(*itosi)->isInitialized()){
       (*itosi)->initialize();
-<<<<<<< HEAD
-
-
-=======
->>>>>>> 8ee44dfe
       _numberOfIndexSets = std::max<int>((*itosi)->numberOfIndexSets(), _numberOfIndexSets);
     }
   }
 
-<<<<<<< HEAD
-
-
-
-=======
->>>>>>> 8ee44dfe
+
   SP::Topology topo = _nsds->topology();
   unsigned int indxSize = topo->indexSetsSize();
   assert (_numberOfIndexSets >0);
@@ -352,12 +312,7 @@
     _eventsManager->initialize(_T);
     _tinit = _eventsManager->startingTime();
 
-<<<<<<< HEAD
-
-
-
-=======
->>>>>>> 8ee44dfe
+
     // Initialize OneStepNSProblem(s). Depends on the type of simulation.
     // Warning FP : must be done in any case, even if the interactions set
     // is empty.
@@ -383,10 +338,6 @@
 
     _isInitialized = true;
   }
-<<<<<<< HEAD
-=======
-
->>>>>>> 8ee44dfe
 
 
   DEBUG_END("Simulation::initialize()\n");

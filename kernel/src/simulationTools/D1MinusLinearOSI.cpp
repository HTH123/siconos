/* Siconos is a program dedicated to modeling, simulation and control
 * of non smooth dynamical systems.
 *
 * Copyright 2016 INRIA.
 *
 * Licensed under the Apache License, Version 2.0 (the "License");
 * you may not use this file except in compliance with the License.
 * You may obtain a copy of the License at
 *
 * http://www.apache.org/licenses/LICENSE-2.0
 *
 * Unless required by applicable law or agreed to in writing, software
 * distributed under the License is distributed on an "AS IS" BASIS,
 * WITHOUT WARRANTIES OR CONDITIONS OF ANY KIND, either express or implied.
 * See the License for the specific language governing permissions and
 * limitations under the License.
*/

#include "D1MinusLinearOSI.hpp"
#include "Simulation.hpp"
#include "LagrangianLinearTIDS.hpp"
#include "NewtonEulerDS.hpp"
#include "LagrangianRheonomousR.hpp"
#include "LagrangianScleronomousR.hpp"
#include "NewtonEulerR.hpp"
#include "NewtonImpactNSL.hpp"
#include "BlockVector.hpp"
#include "CxxStd.hpp"
#include "Topology.hpp"
#include "Model.hpp"
#include "NonSmoothDynamicalSystem.hpp"
#include "OneStepNSProblem.hpp"

// #define DEBUG_BEGIN_END_ONLY
// #define DEBUG_NOCOLOR
// #define DEBUG_STDOUT
// #define DEBUG_MESSAGES
#include "debug.h"


#define D1MINUSLINEAR_STD
/**#define D1MINUSLINEAR_FULL */ /** In this version, we keep the contribution of lambda(2)
                                  * even if there is an impact. The unique modification is in the computeResidu
                                  * method that is redevelopped.
                                  */

/// @cond
using namespace RELATION;

/// @endcond


void D1MinusLinearOSI::_NSLEffectOnFreeOutput::visit(const NewtonImpactNSL& nslaw)
{
  double e = nslaw.e();
  Index subCoord(4);
  subCoord[0] = 0;
  subCoord[1] = _inter->nonSmoothLaw()->size();
  subCoord[2] = 0;
  subCoord[3] = subCoord[1];
  SiconosVector & osnsp_rhs = *(*_interProp.workVectors)[D1MinusLinearOSI::OSNSP_RHS];
  subscal(e, osnsp_rhs, osnsp_rhs, subCoord, false);
}


D1MinusLinearOSI::D1MinusLinearOSI() :
  OneStepIntegrator(OSI::D1MINUSLINEAROSI), _typeOfD1MinusLinearOSI(halfexplicit_acceleration_level)
{
  _steps =2; //Two evaluations of lambda(2) are made for each time--step
  _levelMinForOutput= 0;
  _levelMaxForOutput =2;
  _levelMinForInput =1;
  _levelMaxForInput =2;
}

D1MinusLinearOSI::D1MinusLinearOSI(unsigned int type) :
  OneStepIntegrator(OSI::D1MINUSLINEAROSI)
{
  _steps =2; //Two evaluations of lambda(2) are made for each time--step
  _levelMinForOutput= 0;
  _levelMaxForOutput =2;
  _levelMinForInput =1;
  _levelMaxForInput =2;
  setTypeOfD1MinusLinearOSI(type);
}

void D1MinusLinearOSI::setTypeOfD1MinusLinearOSI(unsigned int type)
{
  if(type < numberOfTypeOfD1MinusLinearOSI)
  {
    _typeOfD1MinusLinearOSI = type;
  }
  else
  {
    RuntimeException::selfThrow("D1MinusLinearOSI::setTypeOfD1MinusLinearOSI");
  }
}



unsigned int D1MinusLinearOSI::numberOfIndexSets() const
{
  switch(_typeOfD1MinusLinearOSI)
  {
  case halfexplicit_acceleration_level:
    return 4;
  case halfexplicit_acceleration_level_full:
    return 4;
  case halfexplicit_velocity_level:
    return 3;
  }
  RuntimeException::selfThrow("D1MinusLinearOSI::numberOfIndexSet - not implemented for D1minusLinear of type: " + _typeOfD1MinusLinearOSI);
  return 0;
}
void D1MinusLinearOSI::initializeDynamicalSystem(Model& m, double t, SP::DynamicalSystem ds)
{
  // Get work buffers from the graph
  VectorOfVectors& workVectors = *_initializeDSWorkVectors(ds);

  // Check dynamical system type
  Type::Siconos dsType = Type::value(*ds);
  assert(dsType == Type::LagrangianLinearTIDS || dsType == Type::LagrangianDS || Type::NewtonEulerDS);
  
  if(dsType == Type::LagrangianDS || dsType == Type::LagrangianLinearTIDS)
  {
    SP::LagrangianDS lds = std11::static_pointer_cast<LagrangianDS> (ds);
    lds->init_generalized_coordinates(2); // acceleration is required for the ds
    lds->init_inverse_mass(); // invMass required to update post-impact velocity

    workVectors.resize(OneStepIntegrator::work_vector_of_vector_size);
    workVectors[OneStepIntegrator::residu_free].reset(new SiconosVector(lds->dimension()));
    workVectors[OneStepIntegrator::free].reset(new SiconosVector(lds->dimension()));
    workVectors[OneStepIntegrator::free_tdg].reset(new SiconosVector(lds->dimension()));
    lds->swapInMemory();
  }
  else if(dsType == Type::NewtonEulerDS)
  {
    SP::NewtonEulerDS neds = std11::static_pointer_cast<NewtonEulerDS> (ds);
    neds->init_inverse_mass(); // invMass required to update post-impact velocity
    workVectors.resize(OneStepIntegrator::work_vector_of_vector_size);
    workVectors[OneStepIntegrator::residu_free].reset(new SiconosVector(neds->dimension()));
    workVectors[OneStepIntegrator::free].reset(new SiconosVector(neds->dimension()));
    workVectors[OneStepIntegrator::free_tdg].reset(new SiconosVector(neds->dimension()));
    neds->swapInMemory();
  }
  else
    RuntimeException::selfThrow("D1MinusLinearOSI::initialize - not implemented for Dynamical system type: " + dsType);

  for (unsigned int k = _levelMinForInput ; k < _levelMaxForInput + 1; k++)
  {
    ds->initializeNonSmoothInput(k);
  }

}

void D1MinusLinearOSI::initialize_nonsmooth_problems()
{
  SP::OneStepNSProblems allOSNSP  = _simulation->oneStepNSProblems(); // all OSNSP

  bool isOSNSPinitialized = false ;
  switch(_typeOfD1MinusLinearOSI)
  {
  case halfexplicit_acceleration_level:
    // set evaluation levels (first is of velocity, second of acceleration type)
    (*allOSNSP)[SICONOS_OSNSP_TS_VELOCITY]->setIndexSetLevel(1);
    (*allOSNSP)[SICONOS_OSNSP_TS_VELOCITY]->setInputOutputLevel(1);
    (*allOSNSP)[SICONOS_OSNSP_TS_VELOCITY]->initialize(_simulation);

    (*allOSNSP)[SICONOS_OSNSP_TS_VELOCITY + 1]->setIndexSetLevel(2);
    (*allOSNSP)[SICONOS_OSNSP_TS_VELOCITY + 1]->setInputOutputLevel(2);
    (*allOSNSP)[SICONOS_OSNSP_TS_VELOCITY + 1]->initialize(_simulation);
    isOSNSPinitialized = true ;
    DEBUG_EXPR((*allOSNSP)[SICONOS_OSNSP_TS_VELOCITY + 1]->display());
    break;
  case halfexplicit_acceleration_level_full:
    // set evaluation levels (first is of velocity, second of acceleration type)
    (*allOSNSP)[SICONOS_OSNSP_TS_VELOCITY]->setIndexSetLevel(1);
    (*allOSNSP)[SICONOS_OSNSP_TS_VELOCITY]->setInputOutputLevel(1);
    (*allOSNSP)[SICONOS_OSNSP_TS_VELOCITY]->initialize(_simulation);

    (*allOSNSP)[SICONOS_OSNSP_TS_VELOCITY + 1]->setIndexSetLevel(2);
    (*allOSNSP)[SICONOS_OSNSP_TS_VELOCITY + 1]->setInputOutputLevel(2);
    (*allOSNSP)[SICONOS_OSNSP_TS_VELOCITY + 1]->initialize(_simulation);
    isOSNSPinitialized = true ;
    break;
  case halfexplicit_velocity_level:
    // set evaluation levels (first is of velocity, second of acceleration type)
    (*allOSNSP)[SICONOS_OSNSP_TS_VELOCITY]->setIndexSetLevel(1);
    (*allOSNSP)[SICONOS_OSNSP_TS_VELOCITY]->setInputOutputLevel(1);
    (*allOSNSP)[SICONOS_OSNSP_TS_VELOCITY]->initialize(_simulation);

    (*allOSNSP)[SICONOS_OSNSP_TS_VELOCITY + 1]->setIndexSetLevel(1); /** !!! */
    (*allOSNSP)[SICONOS_OSNSP_TS_VELOCITY + 1]->setInputOutputLevel(2);
    (*allOSNSP)[SICONOS_OSNSP_TS_VELOCITY + 1]->initialize(_simulation);
    isOSNSPinitialized = true ;
    break;
  }

  if(!isOSNSPinitialized)
  {
    RuntimeException::selfThrow("D1MinusLinearOSI::initialize() - not implemented for type of D1MinusLinearOSI: " + _typeOfD1MinusLinearOSI);
  }
}

void D1MinusLinearOSI::fillDSLinks(Interaction &inter,
				     InteractionProperties& interProp,
				     DynamicalSystemsGraph & DSG)
{
  SP::DynamicalSystem ds1= interProp.source;
  SP::DynamicalSystem ds2= interProp.target;
  assert(ds1);
  assert(ds2);

  VectorOfVectors& workV = *interProp.workVectors;
  workV.resize(D1MinusLinearOSI::WORK_INTERACTION_LENGTH);
  workV[D1MinusLinearOSI::OSNSP_RHS].reset(new SiconosVector(inter.getSizeOfY()));

  VectorOfBlockVectors& DSlink = *interProp.DSlink;
  assert(interProp.DSlink);

  Relation &relation =  *inter.relation();
  RELATION::TYPES relationType = relation.getType();

  // Check if interations levels (i.e. y and lambda sizes) are compliant with the current osi.
  _check_and_update_interaction_levels(inter);
  // Initialize/allocate memory buffers in interaction.
  bool computeResidu = relation.requireResidu();
  inter.initializeMemory(computeResidu,_steps);

  if (!(checkOSI(DSG.descriptor(ds1)) && checkOSI(DSG.descriptor(ds2))))
  {
    std::cout << "checkOSI(DSG.descriptor(ds1)): "
              << std::boolalpha
              << checkOSI(DSG.descriptor(ds1)) << std::endl;
    std::cout << "checkOSI(DSG.descriptor(ds2)): "
              << std::boolalpha
              << checkOSI(DSG.descriptor(ds2)) << std::endl;


    RuntimeException::selfThrow("D1MinusLinearOSI::fillDSLinks. The implementation is not correct for two different OSI for one interaction");
  }


  /* allocate ant set work vectors for the osi */
  VectorOfVectors &workVds1 = *DSG.properties(DSG.descriptor(ds1)).workVectors;
  if (relationType == Lagrangian)
  {
    LagrangianDS& lds = *std11::static_pointer_cast<LagrangianDS> (ds1);
    DSlink[LagrangianR::p2].reset(new BlockVector());
    DSlink[LagrangianR::p2]->insertPtr(lds.p(2));

    DSlink[LagrangianR::xfree].reset(new BlockVector());
    DSlink[LagrangianR::xfree]->insertPtr(workVds1[OneStepIntegrator::free]);
  }
  else if (relationType == NewtonEuler)
  {
    DSlink[NewtonEulerR::xfree].reset(new BlockVector());
    DSlink[NewtonEulerR::xfree]->insertPtr(workVds1[OneStepIntegrator::free]);
  }

  if (ds1 != ds2)
  {
    VectorOfVectors &workVds2 = *DSG.properties(DSG.descriptor(ds2)).workVectors;
    if (relationType == Lagrangian)
    {
      DSlink[LagrangianR::xfree]->insertPtr(workVds2[OneStepIntegrator::free]);
      LagrangianDS& lds = *std11::static_pointer_cast<LagrangianDS> (ds2);
      DSlink[LagrangianR::p2]->insertPtr(lds.p(2));

    }
    else if (relationType == NewtonEuler)
    {
      DSlink[NewtonEulerR::xfree]->insertPtr(workVds2[OneStepIntegrator::free]);
    }
  }
}

double D1MinusLinearOSI::computeResidu()
{

  DEBUG_PRINT("\n ******************************************************************\n");
  DEBUG_PRINT(" ******************************************************************\n");
  DEBUG_PRINT(" ******************************************************************\n");

  DEBUG_BEGIN("D1MinusLinearOSI::computeResidu()\n");


  DEBUG_PRINTF("nextTime %f\n", _simulation->nextTime());
  DEBUG_PRINTF("startingTime %f\n", _simulation->startingTime());
  DEBUG_PRINTF("time step size %f\n", _simulation->timeStep());

  switch(_typeOfD1MinusLinearOSI)
  {
  case halfexplicit_acceleration_level:
    DEBUG_END("D1MinusLinearOSI::computeResidu()\n");
    return computeResiduHalfExplicitAccelerationLevel();
  case halfexplicit_acceleration_level_full:
    DEBUG_END("D1MinusLinearOSI::computeResidu()\n");
    return computeResiduHalfExplicitAccelerationLevelFull();
  case halfexplicit_velocity_level:
    DEBUG_END("D1MinusLinearOSI::computeResidu()\n");
    return computeResiduHalfExplicitVelocityLevel();
  }
  RuntimeException::selfThrow("D1MinusLinearOSI::computeResidu() - not implemented for type of D1MinusLinearOSI: " + _typeOfD1MinusLinearOSI);
  DEBUG_END("D1MinusLinearOSI::computeResidu()\n");
  return 1;
}



void D1MinusLinearOSI::computeFreeState()
{
  DEBUG_BEGIN("D1MinusLinearOSI::computeFreeState()\n");
  DynamicalSystemsGraph::VIterator dsi, dsend;
  for(std11::tie(dsi, dsend) = _dynamicalSystemsGraph->vertices(); dsi != dsend; ++dsi)
  {
    if(!checkOSI(dsi)) continue;
    SP::DynamicalSystem ds = _dynamicalSystemsGraph->bundle(*dsi);
    Type::Siconos dsType = Type::value(*ds);
    VectorOfVectors& workVectors = *_dynamicalSystemsGraph->properties(*dsi).workVectors;
    /* \warning the following conditional statement should be removed with a MechanicalDS class */
    if((dsType == Type::LagrangianDS) || (dsType == Type::LagrangianLinearTIDS))
    {
      // Lagrangian Systems
      SP::LagrangianDS d = std11::static_pointer_cast<LagrangianDS> (ds);


      // get left state from memory
<<<<<<< HEAD
      const SiconosVector& vold = d->velocityMemory().getSiconosVector(0); // right limit
      DEBUG_EXPR(vold->display());

      // get right information
      //SP::SiconosMatrix M = d->mass();
      SiconosVector& vfree = *d->velocity(); // POINTER CONSTRUCTOR : contains free velocity
      vfree = *(d->workspace(DynamicalSystem::freeresidu));
      DEBUG_EXPR(d->workspace(DynamicalSystem::freeresidu)->display());
=======
      SiconosVector& vold = *d->velocityMemory()->getSiconosVector(0); // right limit
      DEBUG_EXPR(vold.display());
      SiconosVector& residuFree = *workVectors[OneStepIntegrator::residu_free];
      SiconosVector &vfree  = *d->velocity(); // POINTER CONSTRUCTOR : contains free velocity

      // get right information
      vfree =  residuFree;
      DEBUG_EXPR(residuFree.display());
>>>>>>> e4dcb334
      // d->computeMass();
      // M->resetLU();
      // M->PLUForwardBackwardInPlace(vfree);
      // DEBUG_EXPR(M->display());

      vfree *= -1.;
      vfree += vold;
      DEBUG_EXPR(vfree.display());
    }
    else if(dsType == Type::NewtonEulerDS)
    {
      // NewtonEuler Systems
      SP::NewtonEulerDS d = std11::static_pointer_cast<NewtonEulerDS> (ds);

      // get left state from memory
<<<<<<< HEAD
      const SiconosVector& vold = d->twistMemory().getSiconosVector(0); // right limit
      DEBUG_EXPR(vold.display());

      // get right information
      SP::SiconosMatrix M(new SimpleMatrix(*(d->mass()))); // we copy the mass matrix to avoid its factorization;
      SiconosVector& vfree = *d->twist(); // POINTER CONSTRUCTOR : contains free velocity
      vfree = *(d->workspace(DynamicalSystem::freeresidu));
      DEBUG_EXPR(d->workspace(DynamicalSystem::freeresidu)->display());
=======
      SiconosVector& vold = *d->twistMemory()->getSiconosVector(0); // right limit
      DEBUG_EXPR(vold.display());


      // get right information
      //SP::SiconosMatrix M(new SimpleMatrix(*(d->mass()))); // we copy the mass matrix to avoid its factorization;
      SiconosVector &vfree = *d->twist(); // POINTER CONSTRUCTOR : contains free velocity
      SiconosVector& residuFree = *workVectors[OneStepIntegrator::residu_free];

      vfree = residuFree;
      DEBUG_EXPR(residuFree.display());
>>>>>>> e4dcb334

      vfree *= -1.;
      vfree += vold;
      DEBUG_EXPR(vfree.display());
<<<<<<< HEAD
=======


>>>>>>> e4dcb334
    }
    else
      RuntimeException::selfThrow("D1MinusLinearOSI::computeResidu - not yet implemented for Dynamical system type: " + dsType);

  }


  DEBUG_END("D1MinusLinearOSI::computeFreeState()\n");


}

void D1MinusLinearOSI::updateState(const unsigned int)
{
  DEBUG_BEGIN("D1MinusLinearOSI::updateState(const unsigned int)\n");

  DynamicalSystemsGraph::VIterator dsi, dsend;
  for(std11::tie(dsi, dsend) = _dynamicalSystemsGraph->vertices(); dsi != dsend; ++dsi)
  {
    if(!checkOSI(dsi)) continue;

    SP::DynamicalSystem ds = _dynamicalSystemsGraph->bundle(*dsi);

    Type::Siconos dsType = Type::value(*ds);

    /* \warning the following conditional statement should be removed with a MechanicalDS class */
    /* Lagrangian DS*/
    if((dsType == Type::LagrangianDS) || (dsType == Type::LagrangianLinearTIDS))
    {
      SP::LagrangianDS d = std11::static_pointer_cast<LagrangianDS> (ds);
      SP::SiconosVector v = d->velocity();

      DEBUG_PRINT("Position and velocity before update\n");
      DEBUG_EXPR(d->q()->display());
      DEBUG_EXPR(d->velocity()->display());

      /* Add the contribution of the impulse if any */
      if(d->p(1))
      {
        DEBUG_EXPR(d->p(1)->display());
        /* copy the value of the impulse */
        SP::SiconosVector dummy(new SiconosVector(*(d->p(1))));
        /* Compute the velocity jump due to the impulse */
	if(d->inverseMass())
	  {
	    d->update_inverse_mass();
	    d->inverseMass()->PLUForwardBackwardInPlace(*dummy);
	  }
        /* Add the velocity jump to the free velocity */
        *v += *dummy;
      }

      DEBUG_PRINT("Position and velocity after update\n");
      DEBUG_EXPR(d->q()->display());
      DEBUG_EXPR(d->velocity()->display());
    }
    /*  NewtonEuler Systems */
    else if(dsType == Type::NewtonEulerDS)
    {
      SP::NewtonEulerDS d = std11::static_pointer_cast<NewtonEulerDS> (ds);
      SP::SiconosVector v = d->twist(); // POINTER CONSTRUCTOR : contains new velocity
      if(d->p(1))
      {

        // Update the velocity
        SP::SiconosVector dummy(new SiconosVector(*(d->p(1)))); // value = nonsmooth impulse
	if(d->inverseMass())
	  {
	    d->update_inverse_mass();
	    d->inverseMass()->PLUForwardBackwardInPlace(*dummy);
	  }
        *v += *dummy; // add free velocity

        // update \f$ \dot q \f$
        SP::SiconosMatrix T = d->T();
        SP::SiconosVector dotq = d->dotq();
        prod(*T, *v, *dotq, true);

        DEBUG_PRINT("\nRIGHT IMPULSE\n");
        DEBUG_EXPR(d->p(1)->display());
      }
      DEBUG_EXPR(d->q()->display());
      DEBUG_EXPR(d->velocity()->display());
    }
    else
      RuntimeException::selfThrow("D1MinusLinearOSI::computeResidu - not yet implemented for Dynamical system type: " + dsType);

  }

  DEBUG_END("\n D1MinusLinearOSI::updateState(const unsigned int )\n");

}



void D1MinusLinearOSI::computeFreeOutput(InteractionsGraph::VDescriptor& vertex_inter, OneStepNSProblem* osnsp)
{
  DEBUG_PRINT("D1MinusLinearOSI::computeFreeOutput(), start\n");
  switch(_typeOfD1MinusLinearOSI)
  {
  case halfexplicit_acceleration_level:
    computeFreeOutputHalfExplicitAccelerationLevel(vertex_inter,osnsp);
    DEBUG_END("D1MinusLinearOSI::computeFreeOutput()\n");
    return;
  case halfexplicit_acceleration_level_full:
    computeFreeOutputHalfExplicitAccelerationLevel(vertex_inter,osnsp);
    DEBUG_END("D1MinusLinearOSI::computeFreeOutput()\n");
    return;
  case halfexplicit_velocity_level:
    computeFreeOutputHalfExplicitVelocityLevel(vertex_inter,osnsp);
    DEBUG_END("D1MinusLinearOSI::computeFreeOutput()\n");
    return;
  }
  RuntimeException::selfThrow("D1MinusLinearOSI::computeResidu() - not implemented for type of D1MinusLinearOSI: " + _typeOfD1MinusLinearOSI);
  DEBUG_END("D1MinusLinearOSI::computeFreeOutput()\n");
}



bool D1MinusLinearOSI::addInteractionInIndexSet(SP::Interaction inter, unsigned int i)
{
  DEBUG_BEGIN("D1MinusLinearOSI::addInteractionInIndexSet.\n");
  DEBUG_END("D1MinusLinearOSI::addInteractionInIndexSet.\n");
  switch(_typeOfD1MinusLinearOSI)
  {
  case halfexplicit_acceleration_level:
    return addInteractionInIndexSetHalfExplicitAccelerationLevel(inter,i);
  case halfexplicit_velocity_level:
    return addInteractionInIndexSetHalfExplicitVelocityLevel(inter,i);
  }
  RuntimeException::selfThrow("D1MinusLinearOSI::addInteractionInIndexSet() - not implemented for type of D1MinusLinearOSI: " + _typeOfD1MinusLinearOSI);

  return 0;
}

bool D1MinusLinearOSI::removeInteractionInIndexSet(SP::Interaction inter, unsigned int i)
{
  DEBUG_BEGIN("D1MinusLinearOSI::removeInteractionInIndexSet.\n");
  DEBUG_END("D1MinusLinearOSI::removeInteractionInIndexSet.\n");
  switch(_typeOfD1MinusLinearOSI)
  {
  case halfexplicit_acceleration_level:
    return removeInteractionInIndexSetHalfExplicitAccelerationLevel(inter,i);
  case halfexplicit_velocity_level:
    return removeInteractionInIndexSetHalfExplicitVelocityLevel(inter,i);
  }
  RuntimeException::selfThrow("D1MinusLinearOSI::removeInteractionInIndexSet() - not implemented for type of D1MinusLinearOSI: " + _typeOfD1MinusLinearOSI);
  return 0;
}


double D1MinusLinearOSI::computeResiduHalfExplicitAccelerationLevelFull()
{
  RuntimeException::selfThrow("D1MinusLinearOSI::computeResidu_explicit_acceleration_level has been removed due to obsolescence");
  return 0.0;
}<|MERGE_RESOLUTION|>--- conflicted
+++ resolved
@@ -326,17 +326,7 @@
 
 
       // get left state from memory
-<<<<<<< HEAD
       const SiconosVector& vold = d->velocityMemory().getSiconosVector(0); // right limit
-      DEBUG_EXPR(vold->display());
-
-      // get right information
-      //SP::SiconosMatrix M = d->mass();
-      SiconosVector& vfree = *d->velocity(); // POINTER CONSTRUCTOR : contains free velocity
-      vfree = *(d->workspace(DynamicalSystem::freeresidu));
-      DEBUG_EXPR(d->workspace(DynamicalSystem::freeresidu)->display());
-=======
-      SiconosVector& vold = *d->velocityMemory()->getSiconosVector(0); // right limit
       DEBUG_EXPR(vold.display());
       SiconosVector& residuFree = *workVectors[OneStepIntegrator::residu_free];
       SiconosVector &vfree  = *d->velocity(); // POINTER CONSTRUCTOR : contains free velocity
@@ -344,7 +334,6 @@
       // get right information
       vfree =  residuFree;
       DEBUG_EXPR(residuFree.display());
->>>>>>> e4dcb334
       // d->computeMass();
       // M->resetLU();
       // M->PLUForwardBackwardInPlace(vfree);
@@ -360,17 +349,7 @@
       SP::NewtonEulerDS d = std11::static_pointer_cast<NewtonEulerDS> (ds);
 
       // get left state from memory
-<<<<<<< HEAD
       const SiconosVector& vold = d->twistMemory().getSiconosVector(0); // right limit
-      DEBUG_EXPR(vold.display());
-
-      // get right information
-      SP::SiconosMatrix M(new SimpleMatrix(*(d->mass()))); // we copy the mass matrix to avoid its factorization;
-      SiconosVector& vfree = *d->twist(); // POINTER CONSTRUCTOR : contains free velocity
-      vfree = *(d->workspace(DynamicalSystem::freeresidu));
-      DEBUG_EXPR(d->workspace(DynamicalSystem::freeresidu)->display());
-=======
-      SiconosVector& vold = *d->twistMemory()->getSiconosVector(0); // right limit
       DEBUG_EXPR(vold.display());
 
 
@@ -381,16 +360,12 @@
 
       vfree = residuFree;
       DEBUG_EXPR(residuFree.display());
->>>>>>> e4dcb334
 
       vfree *= -1.;
       vfree += vold;
       DEBUG_EXPR(vfree.display());
-<<<<<<< HEAD
-=======
-
-
->>>>>>> e4dcb334
+
+
     }
     else
       RuntimeException::selfThrow("D1MinusLinearOSI::computeResidu - not yet implemented for Dynamical system type: " + dsType);

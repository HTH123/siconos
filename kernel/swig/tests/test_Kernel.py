--- conflicted
+++ resolved
@@ -1,40 +1,6 @@
 #!/usr/bin/env python
 import numpy as np
-<<<<<<< HEAD
-import siconos.kernel as kernel
 
-def test_autocast():
-    dsA = kernel.LagrangianDS([0],[0],[[1]])
-    dsB = kernel.FirstOrderLinearDS([0],[[1]])
-    nsds = kernel.NonSmoothDynamicalSystem(0, 0)
-    nsds.insertDynamicalSystem(dsA)
-    nsds.insertDynamicalSystem(dsB)
-
-    assert(type(nsds.dynamicalSystem(dsA.number())) == kernel.LagrangianDS)
-    assert(type(nsds.dynamicalSystem(dsB.number())) == kernel.FirstOrderLinearDS)
-
-
-def test_getVector():
-    assert (kernel.getVector([1,2,3]) == np.array([1,2,3])).all()
-    v = kernel.SiconosVector(3)
-    v.setValue(0,1)
-    v.setValue(1,2)
-    v.setValue(2,4)
-
-    assert (kernel.getVector(v) != np.array([1,2,3])).any()
-
-    assert (kernel.getVector(v) == np.array([1,2,4])).all()
-
-    v1 = kernel.SiconosVector([1, 2, 3])
-    v2 = kernel.SiconosVector(np.asarray([1, 2, 3]))
-
-    assert (kernel.getVector(v1) == kernel.getVector(v2)).all()
-
-
-def test_castVector():
-    i = [1.0,4.0,3.0]
-    v = kernel.SiconosVector([1,2,3])
-=======
 import siconos.kernel as sk
 import siconos.numerics as sn
 
@@ -70,7 +36,7 @@
 def test_castVector():
     i = [1.0, 4.0, 3.0]
     v = sk.SiconosVector([1, 2, 3])
->>>>>>> 092b46df
+
     assert str(v) == '[3](1,2,3)'
     repr(v)
     assert v[0] == 1.0
@@ -97,17 +63,13 @@
 
 
 def test_getMatrix():
-<<<<<<< HEAD
-    assert (kernel.getMatrix([[1,2,3]]) == np.array([[1,2,3]])).all()
 
-    m = kernel.SimpleMatrix(1,3)
-=======
     assert (sk.getMatrix([[1, 2, 3]]) == np.array([[1, 2, 3]])).all()
 
     m = sk.SimpleMatrix(1, 3)
 
     m.setValue(0, 0, 1)
->>>>>>> 092b46df
+
 
     m.setValue(0, 1, 2)
 
@@ -115,17 +77,16 @@
 
     assert (sk.getMatrix(m) == np.array([[1, 2, 3]])).all()
 
-<<<<<<< HEAD
-    assert (kernel.getMatrix(m) == np.array([[1,2,3]])).all()
+    assert (sk.getMatrix(m) != np.array([[1, 0, 3]])).any()
 
-    assert (kernel.getMatrix(m) != np.array([[1,0,3]])).any()
+    m1 = sk.SimpleMatrix(((1, 2, 3), (4, 5, 6)))
+    m2 = sk.SimpleMatrix(np.array([[1, 2, 3], [4, 5, 6]]))
+    assert (sk.getMatrix(m1) == sk.getMatrix(sk.SimpleMatrix(m2))).all()
 
-    m1 = kernel.SimpleMatrix(((1,2,3), (4,5,6)))
-    m2 = kernel.SimpleMatrix(np.array([[1,2,3],[4,5,6]]))
-    assert (kernel.getMatrix(m1) == kernel.getMatrix(kernel.SimpleMatrix(m2))).all()
-
+    
+    
 def test_matrix_bracket_operator():
-    M = kernel.SimpleMatrix(10,10)
+    M = sk.SimpleMatrix(10,10)
     M.zero()
     def fill_matrix(M):
         for i in range(M.size(0)):
@@ -154,22 +115,13 @@
         print(e)
         pass
 
-=======
-    assert (sk.getMatrix(m) != np.array([[1, 0, 3]])).any()
-
-    m1 = sk.SimpleMatrix(((1, 2, 3), (4, 5, 6)))
-    m2 = sk.SimpleMatrix(np.array([[1, 2, 3], [4, 5, 6]]))
-    assert (sk.getMatrix(m1) == sk.getMatrix(sk.SimpleMatrix(m2))).all()
->>>>>>> 092b46df
 
 
     
 def test_LagrangianDS_setMassPtr():
-<<<<<<< HEAD
-    class LDS(kernel.LagrangianDS):
-=======
+
     class LDS(sk.LagrangianDS):
->>>>>>> 092b46df
+
         pass
 
     lds = LDS()
@@ -180,11 +132,7 @@
 
 
 def test_LagrangianScleronomousR_setJachqPtr():
-<<<<<<< HEAD
-    class Rel(kernel.LagrangianScleronomousR):
-=======
     class Rel(sk.LagrangianScleronomousR):
->>>>>>> 092b46df
         pass
 
     r = Rel()
@@ -205,21 +153,8 @@
 
 
 def test_SolverOption():
-<<<<<<< HEAD
-    lcp = kernel.LCP()
 
-    i0 = lcp.numericsSolverOptions().iparam[0]
-
-    lcp.numericsSolverOptions().iparam[0] = i0+1
-
-    assert lcp.numericsSolverOptions().iparam[0] != i0
-
-    assert lcp.numericsSolverOptions().iparam[0] == i0+1
-
-    d0 = lcp.numericsSolverOptions().dparam[0]
-=======
     lcp = sk.LCP()
->>>>>>> 092b46df
 
     # Check default solver
     assert lcp.numericsSolverOptions().solverId == sn.SICONOS_LCP_LEMKE
@@ -235,11 +170,8 @@
 
 
 def test_BoundaryCondition():
-<<<<<<< HEAD
-    B = kernel.BoundaryCondition([1,2,3])
-=======
+
     B = sk.BoundaryCondition([1, 2, 3])
->>>>>>> 092b46df
 
     print(B)
 

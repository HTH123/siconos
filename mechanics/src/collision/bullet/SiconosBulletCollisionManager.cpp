--- conflicted
+++ resolved
@@ -792,7 +792,6 @@
   localinertia[0]*=scale_factor;
   localinertia[1]*=scale_factor;
   localinertia[2]*=scale_factor;
-<<<<<<< HEAD
   assert( ! ((localinertia.x() == 0.0
               && localinertia.y() == 0.0
               && localinertia.z() == 0.0)
@@ -800,15 +799,6 @@
              || std::isinf(localinertia.y())
              || std::isinf(localinertia.z()))
           && "calculateLocalInertia() returned garbage" );
-=======
-  assert(!((localinertia.x() == 0.0
-            && localinertia.y() == 0.0
-            && localinertia.z() == 0.0)
-           || isinf(localinertia.x())
-           || isinf(localinertia.y())
-           || isinf(localinertia.z()))
-         && "calculateLocalInertia() returned garbage");
->>>>>>> 4ec2ebbc
   ds->setInertia(localinertia[0],
                  localinertia[1],
                  localinertia[2]);

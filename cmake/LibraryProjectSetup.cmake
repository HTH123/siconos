#====================================================================
#
# Define and build a target for the current component
#
# Usage:
#
# library_project_setup(component_name)
#
#
# <COMPONENT>_SRCS : [optional] Project SRCS on per files basis
# <COMPONENT>_LIBS_NAME : [optional] libraries name. if it is empty the libs name are the same as COMPONENT.
# <COMPONENT>_DIRS : sources directories
# <COMPONENT>_Unstable_SRCS : built only if -DWITH_UNSTABLE=ON
# <COMPONENT>_VERSION : version of the library
# <COMPONENT>_HDRS : installation headers  (if none all headers)
# <COMPONENT>_HDRS_EXCLUDE_DIR : exclude headers from this dir from installation
# <COMPONENT>_LINKER_LANGUAGE : the language used to link the whole librarie

macro(LIBRARY_PROJECT_SETUP)

  # --- Collect source files from given directories ---
  # --> set ${COMPONENT}_SRCS
  get_sources("${${COMPONENT}_DIRS}")
  set(${COMPONENT}_SRCS ${${COMPONENT}_SRCS} ${SOURCES_FILES})
  # Unstable sources
  if(NOT WITH_${COMPONENT}_UNSTABLE)
    if(${COMPONENT}_Unstable_SRCS)
      foreach(_FILE ${${COMPONENT}_Unstable_SRCS})
        file(GLOB _GFILE ${_FILE})
        if(_GFILE)
          message("--  Source file excluded : ${_GFILE}")
          list(REMOVE_ITEM ${COMPONENT}_SRCS ${_GFILE})
        else()
          message("WARNING : Unstable file NOT FOUND : ${_FILE}")
	endif()
      endforeach()
    endif()
  endif()

  if(${COMPONENT}_EXCLUDE_SRCS)
    foreach(_FILE ${${COMPONENT}_EXCLUDE_SRCS})
      file(GLOB _GFILE ${_FILE})
      if(_GFILE)
        list(REMOVE_ITEM ${COMPONENT}_SRCS ${_GFILE})
      else()
        message("WARNING : file to be excluded NOT FOUND : ${_FILE}")
      endif()
    endforeach()
  endif()
  # --- Collect headers ---
  # --> set ${COMPONENT}_HDRS (for installation)
  set(HDRS_DIRS ${${COMPONENT}_DIRS})
  foreach(_DIR ${${COMPONENT}_HDRS_EXCLUDE_DIR})
    list(REMOVE_ITEM HDRS_DIRS ${_DIR})
  endforeach()

  get_headers("${HDRS_DIRS}")
  set(${COMPONENT}_HDRS "${HDRS_FILES}")

  # --- remove excluded headers if any ---
  # if not found, error to indicate that it should be removed.
  foreach(_HDR ${${COMPONENT}_HDRS_EXCLUDE})
    file(GLOB _EXCL_HDR ${_HDR})
    if (_EXCL_HDR)
      list(REMOVE_ITEM ${COMPONENT}_HDRS ${_EXCL_HDR})
    else()
      message(FATAL_ERROR "Excluded header ${_HDR} not found.")
    endif()
  endforeach()

  # --- include dirs for library ---
  # --> local includes (for build) : ${PROJECT_NAME}_LOCAL_INCLUDE_DIRECTORIES
  # --> includes for external packages : SICONOS_INCLUDE_DIRECTORIES

  # --- Append local includes to ${PROJECT_NAME}_LOCAL_INCLUDE_DIRECTORIES ---
  remember_local_include_directories("${${COMPONENT}_DIRS}")

  set(${PROJECT_NAME}_LOCAL_INCLUDE_DIRECTORIES
    ${${PROJECT_NAME}_LOCAL_INCLUDE_DIRECTORIES}
    ${CMAKE_CURRENT_BINARY_DIR}
    CACHE INTERNAL "Include directories for external dependencies.")

  include(doxygen_tools)
  # --- doxygen warnings ---
  include(doxygen_warnings)

  # --- documentation ---
  
  # xml files for python docstrings ...
  # xml files are required to build docstrings target
  # and so they must be build during cmake run.
  if(WITH_PYTHON_WRAPPER)
    include(swig_python_tools)
    doxy2swig_docstrings(${COMPONENT})
  endif()
  
  # update the main doxy file, without building the doc
  if(WITH_${COMPONENT}_DOCUMENTATION)
    update_doxy_config_file(${COMPONENT})

    # Prepare target to generate rst files from xml
    doxy2rst_sphinx(${COMPONENT})
  endif()

  # -- include --
  # for local headers ...
  include_directories(${${PROJECT_NAME}_LOCAL_INCLUDE_DIRECTORIES})
  # and for headers of external libraries
  include_directories(${SICONOS_INCLUDE_DIRECTORIES})

  if(BUILD_SHARED_LIBS AND NOT BUILD_${COMPONENT}_STATIC)
    add_library(${COMPONENT} SHARED ${${COMPONENT}_SRCS})
  else()
    add_library(${COMPONENT} STATIC ${${COMPONENT}_SRCS})
    set_property(TARGET ${COMPONENT} PROPERTY POSITION_INDEPENDENT_CODE ON)
  endif()

  list(APPEND installed_targets ${COMPONENT})
  list(REMOVE_DUPLICATES installed_targets)
  set(installed_targets ${installed_targets}
    CACHE INTERNAL "Include directories for external dependencies.")
  set_target_properties(${COMPONENT} PROPERTIES 
    OUTPUT_NAME "${COMPONENT_LIBRARY_NAME}"
    VERSION "${SICONOS_SOVERSION}"
    SOVERSION "${SICONOS_SOVERSION_MAJOR}"
    CLEAN_DIRECT_OUTPUT 1 # no clobbering
    LINKER_LANGUAGE ${${COMPONENT}_LINKER_LANGUAGE})

  # windows stuff ...
  include(WindowsLibrarySetup)
  windows_library_extra_setup(${COMPONENT_LIBRARY_NAME} ${COMPONENT})
  # Link target with external libs ...
  target_link_libraries(${COMPONENT} ${PRIVATE} ${${COMPONENT}_LINK_LIBRARIES})
  
  if(BUILD_SHARED_LIBS)
    if(LINK_STATICALLY) # static linking is a nightmare
      set(REVERSE_LIST ${${COMPONENT}_LINK_LIBRARIES})
      LIST(REVERSE REVERSE_LIST)
      target_link_libraries(${COMPONENT} ${PRIVATE} ${REVERSE_LIST})
    endif()
  endif()    

  # ---- Installation ---
  # Headers
  install(FILES ${${COMPONENT}_HDRS} DESTINATION include/${PROJECT_NAME})
  
  # libraries
  install(TARGETS ${COMPONENT}
    EXPORT ${PROJECT_NAME}Targets
    RUNTIME DESTINATION bin
    ARCHIVE DESTINATION ${_install_lib}
    LIBRARY DESTINATION ${_install_lib})
  install(EXPORT ${PROJECT_NAME}Targets
    DESTINATION share/${PROJECT_NAME}/cmake)

  # --- python bindings ---
  if(WITH_${COMPONENT}_PYTHON_WRAPPER)
    add_subdirectory(swig)
  endif()
<<<<<<< HEAD

  if(WITH_PYTHON_WRAPPER)
    add_dependencies(${COMPONENT} ${COMPONENT}_docstrings)
  endif()
=======
  
  if(WITH_PYTHON_WRAPPER)
    add_dependencies(${COMPONENT} ${COMPONENT}_docstrings)
  endif()
  
>>>>>>> d95dfc51
endmacro()
<|MERGE_RESOLUTION|>--- conflicted
+++ resolved
@@ -157,16 +157,9 @@
   if(WITH_${COMPONENT}_PYTHON_WRAPPER)
     add_subdirectory(swig)
   endif()
-<<<<<<< HEAD
-
-  if(WITH_PYTHON_WRAPPER)
-    add_dependencies(${COMPONENT} ${COMPONENT}_docstrings)
-  endif()
-=======
   
   if(WITH_PYTHON_WRAPPER)
     add_dependencies(${COMPONENT} ${COMPONENT}_docstrings)
   endif()
   
->>>>>>> d95dfc51
 endmacro()
